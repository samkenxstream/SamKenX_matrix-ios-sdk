Pod::Spec.new do |s|

  s.name         = "MatrixSDK"
  s.version      = "0.19.5"
  s.summary      = "The iOS SDK to build apps compatible with Matrix (https://www.matrix.org)"

  s.description  = <<-DESC
				   Matrix is a new open standard for interoperable Instant Messaging and VoIP, providing pragmatic HTTP APIs and open source reference implementations for creating and running your own real-time communication infrastructure.

				   Our hope is to make VoIP/IM as universal and interoperable as email.
                   DESC

  s.homepage     = "https://www.matrix.org"

  s.license      = { :type => "Apache License, Version 2.0", :file => "LICENSE" }

  s.author             = { "matrix.org" => "support@matrix.org" }
  s.social_media_url   = "http://twitter.com/matrixdotorg"

  s.source       = { :git => "https://github.com/matrix-org/matrix-ios-sdk.git", :tag => "v#{s.version}" }
  
  s.requires_arc  = true
  s.swift_versions = ['5.1', '5.2']
  
  s.ios.deployment_target = "9.0"
  s.osx.deployment_target = "10.10"
  
  s.default_subspec = 'Core'
  s.subspec 'Core' do |ss|
      ss.ios.deployment_target = "9.0"
      ss.osx.deployment_target = "10.10"
      
      ss.source_files = "MatrixSDK", "MatrixSDK/**/*.{h,m}", "MatrixSDK/**/*.{swift}"
<<<<<<< HEAD
      ss.resources = "MatrixSDK/**/*.{xcdatamodeld}"
      ss.frameworks = "CoreData"
=======
      ss.osx.exclude_files = "MatrixSDK/VoIP/MXiOSAudioOutputRoute*.swift"
>>>>>>> 4be02a55

      ss.dependency 'AFNetworking', '~> 4.0.0'
      ss.dependency 'GZIP', '~> 1.3.0'

      ss.dependency 'SwiftyBeaver', '1.9.5'

      # Requirements for e2e encryption
      ss.dependency 'OLMKit', '~> 3.2.4'
      ss.dependency 'Realm', '10.7.6'
      ss.dependency 'libbase58', '~> 0.1.4'
  end

  s.subspec 'JingleCallStack' do |ss|
    ss.ios.deployment_target = "11.0"
    
    ss.source_files  = "MatrixSDKExtensions/VoIP/Jingle/**/*.{h,m}"
    
    ss.dependency 'MatrixSDK/Core'
    
    # The Google WebRTC stack
    # Note: it is disabled because its framework does not embed x86 build which
    # prevents us from submitting the MatrixSDK pod
    #ss.ios.dependency 'GoogleWebRTC', '~>1.1.21820'
    
    # Use WebRTC framework included in Jitsi Meet SDK
    ss.ios.dependency 'JitsiMeetSDK', ' 3.5.0'

    # JitsiMeetSDK has not yet binaries for arm64 simulator
    ss.pod_target_xcconfig = { 'EXCLUDED_ARCHS[sdk=iphonesimulator*]' => 'arm64' }
    ss.user_target_xcconfig = { 'EXCLUDED_ARCHS[sdk=iphonesimulator*]' => 'arm64' }
  end

end<|MERGE_RESOLUTION|>--- conflicted
+++ resolved
@@ -31,12 +31,9 @@
       ss.osx.deployment_target = "10.10"
       
       ss.source_files = "MatrixSDK", "MatrixSDK/**/*.{h,m}", "MatrixSDK/**/*.{swift}"
-<<<<<<< HEAD
+      ss.osx.exclude_files = "MatrixSDK/VoIP/MXiOSAudioOutputRoute*.swift"
       ss.resources = "MatrixSDK/**/*.{xcdatamodeld}"
       ss.frameworks = "CoreData"
-=======
-      ss.osx.exclude_files = "MatrixSDK/VoIP/MXiOSAudioOutputRoute*.swift"
->>>>>>> 4be02a55
 
       ss.dependency 'AFNetworking', '~> 4.0.0'
       ss.dependency 'GZIP', '~> 1.3.0'
