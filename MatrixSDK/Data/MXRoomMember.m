--- conflicted
+++ resolved
@@ -1,12 +1,12 @@
 /*
  Copyright 2014 OpenMarket Ltd
- 
+
  Licensed under the Apache License, Version 2.0 (the "License");
  you may not use this file except in compliance with the License.
  You may obtain a copy of the License at
- 
+
  http://www.apache.org/licenses/LICENSE-2.0
- 
+
  Unless required by applicable law or agreed to in writing, software
  distributed under the License is distributed on an "AS IS" BASIS,
  WITHOUT WARRANTIES OR CONDITIONS OF ANY KIND, either express or implied.
@@ -36,14 +36,14 @@
     if (self)
     {
         NSParameterAssert(roomMemberEvent.eventType == MXEventTypeRoomMember);
-        
+
         // Check if there is information about user membership
         if (nil == roomMemberEventContent || 0 == roomMemberEventContent.count)
         {
             // No. The user is not part of the room
             return nil;
         }
-        
+
         // Use MXRoomMemberEventContent to parse the JSON event content
         MXRoomMemberEventContent *roomMemberContent = [MXRoomMemberEventContent modelFromJSON:roomMemberEventContent];
         _displayname = roomMemberContent.displayname;
@@ -62,18 +62,17 @@
         {
             _userId = roomMemberEvent.sender;
         }
-        
+
         if (roomMemberEventContent == roomMemberEvent.content)
         {
             // The user who made the last membership change is the event user id
             _originUserId = roomMemberEvent.sender;
-            
+
             if (roomMemberEvent.prevContent)
             {
                 MXRoomMemberEventContent *roomMemberPrevContent = [MXRoomMemberEventContent modelFromJSON:roomMemberEvent.prevContent];
                 // If defined, keep the previous membership information
                 _prevMembership = [MXTools membership:roomMemberPrevContent.membership];
-<<<<<<< HEAD
                 if (_membership == MXMembershipLeave) {
                     // If user left use last known displayname and avatar from prevContent
                     if (!_displayname)
@@ -84,16 +83,6 @@
                     {
                         _avatarUrl = roomMemberPrevContent.avatarUrl;
                     }
-=======
-                // Also take displayname and avatarUrl from prevContent if not already set
-                if (!_displayname) 
-                {
-                    _displayname = roomMemberPrevContent.displayname;
-                }
-                if (!_avatarUrl) 
-                {
-                    _avatarUrl = roomMemberPrevContent.avatarUrl;
->>>>>>> f699deb3
                 }
             }
             else
