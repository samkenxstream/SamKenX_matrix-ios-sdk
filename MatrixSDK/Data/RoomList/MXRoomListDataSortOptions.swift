--- conflicted
+++ resolved
@@ -68,54 +68,4 @@
         self.missedNotificationsFirst = missedNotificationsFirst
         self.unreadMessagesFirst = unreadMessagesFirst
     }
-    
-<<<<<<< HEAD
-    /// Refresh fetcher after updates
-    private func refreshFetcher() {
-        guard let fetcher = fetchOptions?.fetcher else {
-            return
-        }
-        fetcher.refresh()
-=======
-    /// Just to be used for in-memory data
-    internal func sortRooms(_ rooms: [MXRoomSummaryProtocol]) -> [MXRoomSummaryProtocol] {
-        return (rooms as NSArray).sortedArray(using: sortDescriptors) as! [MXRoomSummaryProtocol]
-    }
-    
-    /// To be used for CoreData fetch request
-    internal var sortDescriptors: [NSSortDescriptor] {
-        var result: [NSSortDescriptor] = []
-        
-        if suggested {
-            result.append(NSSortDescriptor(keyPath: \MXRoomSummaryProtocol.spaceChildInfo?.order, ascending: false))
-        }
-        
-        if invitesFirst {
-            result.append(NSSortDescriptor(keyPath: \MXRoomSummaryProtocol.membership, ascending: true))
-        }
-        
-        if sentStatus {
-            result.append(NSSortDescriptor(keyPath: \MXRoomSummaryProtocol.sentStatus, ascending: false))
-        }
-        
-        if missedNotificationsFirst {
-            result.append(NSSortDescriptor(keyPath: \MXRoomSummaryProtocol.highlightCount, ascending: false))
-            result.append(NSSortDescriptor(keyPath: \MXRoomSummaryProtocol.notificationCount, ascending: false))
-        }
-        
-        if unreadMessagesFirst {
-            result.append(NSSortDescriptor(keyPath: \MXRoomSummaryProtocol.localUnreadEventCount, ascending: false))
-        }
-        
-        if lastEventDate {
-            result.append(NSSortDescriptor(keyPath: \MXRoomSummaryProtocol.lastMessage?.originServerTs, ascending: false))
-        }
-        
-        if favoriteTag {
-            result.append(NSSortDescriptor(keyPath: \MXRoomSummaryProtocol.favoriteTagOrder, ascending: false))
-        }
-        
-        return result
->>>>>>> 1bc02ee2
-    }
 }