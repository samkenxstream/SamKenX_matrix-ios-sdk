--- conflicted
+++ resolved
@@ -1237,49 +1237,6 @@
     MXLogDebug(@"[MXFileStore] Loaded rooms summaries data of %tu rooms in %.0fms", roomIDs.count, [[NSDate date] timeIntervalSinceDate:startDate] * 1000);
 }
 
-<<<<<<< HEAD
-=======
-- (void)saveRoomsSummaries
-{
-    if (roomsToCommitForSummary.count)
-    {
-        // Take a snapshot of room ids to store to process them on the other thread
-        NSDictionary *roomsToCommit = [NSDictionary dictionaryWithDictionary:roomsToCommitForSummary];
-        [roomsToCommitForSummary removeAllObjects];
-#if DEBUG
-        MXLogDebug(@"[MXFileStore commit] queuing saveRoomsSummaries for %tu rooms", roomsToCommit.count);
-#endif
-        dispatch_async(dispatchQueue, ^(void){
-#if DEBUG
-            NSDate *startDate = [NSDate date];
-#endif
-            for (NSString *roomId in roomsToCommit)
-            {
-                MXRoomSummary *summary = roomsToCommit[roomId];
-
-                NSString *file = [self summaryFileForRoom:roomId forBackup:NO];
-                NSString *backupFile = [self summaryFileForRoom:roomId forBackup:YES];
-
-                // Backup the file
-                if (backupFile && [[NSFileManager defaultManager] fileExistsAtPath:file])
-                {
-                    [self checkFolderExistenceForRoom:roomId forBackup:YES];
-                    [[NSFileManager defaultManager] moveItemAtPath:file toPath:backupFile error:nil];
-                }
-
-                // Store new data
-                [self checkFolderExistenceForRoom:roomId forBackup:NO];
-                [NSKeyedArchiver archiveRootObject:summary toFile:file];
-            }
-#if DEBUG
-            MXLogDebug(@"[MXFileStore commit] lasted %.0fms for summaries for %tu rooms", [[NSDate date] timeIntervalSinceDate:startDate] * 1000, roomsToCommit.count);
-#endif
-        });
-    }
-}
-
-
->>>>>>> 4be02a55
 #pragma mark - Rooms account data
 /**
  Preload account data of all rooms.
