--- conflicted
+++ resolved
@@ -237,12 +237,8 @@
  @return the last event of the requested types or the true last event if no event of the requested type is found.
  (CAUTION: All rooms must have a last message. For this reason, the returned event may be a profile change even if it should be ignored).
  */
-<<<<<<< HEAD
 // @TODO(summary): deprecated
-- (MXEvent*)lastMessageWithTypeIn:(NSArray*)type;
-=======
 - (MXEvent*)lastMessageWithTypeIn:(NSArray<MXEventTypeString> *)type;
->>>>>>> 75c52cda
 
 /**
  The count of stored messages for this room.
