--- conflicted
+++ resolved
@@ -243,11 +243,8 @@
                                                      name:MXSpaceService.didBuildSpaceGraph
                                                    object:_spaceService];
         _threadingService = [[MXThreadingService alloc] initWithSession:self];
-<<<<<<< HEAD
+        _eventStreamService = [[MXEventStreamService alloc] init];
         _locationService = [[MXLocationService alloc] initWithSession:self];
-=======
-        _eventStreamService = [[MXEventStreamService alloc] init];
->>>>>>> 358e2f0d
         
         [self setIdentityServer:mxRestClient.identityServer andAccessToken:mxRestClient.credentials.identityServerAccessToken];
         
