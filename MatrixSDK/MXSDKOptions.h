--- conflicted
+++ resolved
@@ -141,19 +141,18 @@
 @property (nonatomic, nullable) NSDictionary<NSString *, NSString*> *HTTPAdditionalHeaders;
 
 /**
-<<<<<<< HEAD
+ Flag to automatically accept room invites.
+ 
+ @remark NO by default.
+ */
+@property (nonatomic, assign) BOOL autoAcceptRoomInvites;
+
+/**
  Call transfer type to be used when transferring calls.
  
  @remark `MXCallTransferTypeBridged` by default.
  */
 @property (nonatomic, assign) MXCallTransferType callTransferType;
-=======
- Flag to automatically accept room invites.
- 
- @remark NO by default.
- */
-@property (nonatomic, assign) BOOL autoAcceptRoomInvites;
->>>>>>> 83e4c5b6
 
 @end
 
