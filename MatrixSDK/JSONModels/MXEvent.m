/*
 Copyright 2014 OpenMarket Ltd
 Copyright 2018 New Vector Ltd
 
 Licensed under the Apache License, Version 2.0 (the "License");
 you may not use this file except in compliance with the License.
 You may obtain a copy of the License at
 
 http://www.apache.org/licenses/LICENSE-2.0
 
 Unless required by applicable law or agreed to in writing, software
 distributed under the License is distributed on an "AS IS" BASIS,
 WITHOUT WARRANTIES OR CONDITIONS OF ANY KIND, either express or implied.
 See the License for the specific language governing permissions and
 limitations under the License.
 */

#import "MXEvent.h"

#import "MXTools.h"
#import "MXEventDecryptionResult.h"
#import "MXEncryptedContentFile.h"
#import "MXEventRelations.h"
#import "MXEventReferenceChunk.h"

#pragma mark - Constants definitions

NSString *const kMXEventTypeStringRoomName              = @"m.room.name";
NSString *const kMXEventTypeStringRoomTopic             = @"m.room.topic";
NSString *const kMXEventTypeStringRoomAvatar            = @"m.room.avatar";
NSString *const kMXEventTypeStringRoomBotOptions        = @"m.room.bot.options";
NSString *const kMXEventTypeStringRoomMember            = @"m.room.member";
NSString *const kMXEventTypeStringRoomCreate            = @"m.room.create";
NSString *const kMXEventTypeStringRoomJoinRules         = @"m.room.join_rules";
NSString *const kMXEventTypeStringRoomPowerLevels       = @"m.room.power_levels";
NSString *const kMXEventTypeStringRoomAliases           = @"m.room.aliases";
NSString *const kMXEventTypeStringRoomCanonicalAlias    = @"m.room.canonical_alias";
NSString *const kMXEventTypeStringRoomEncrypted         = @"m.room.encrypted";
NSString *const kMXEventTypeStringRoomEncryption        = @"m.room.encryption";
NSString *const kMXEventTypeStringRoomGuestAccess       = @"m.room.guest_access";
NSString *const kMXEventTypeStringRoomHistoryVisibility = @"m.room.history_visibility";
NSString *const kMXEventTypeStringRoomKey               = @"m.room_key";
NSString *const kMXEventTypeStringRoomForwardedKey      = @"m.forwarded_room_key";
NSString *const kMXEventTypeStringRoomKeyRequest        = @"m.room_key_request";
NSString *const kMXEventTypeStringRoomMessage           = @"m.room.message";
NSString *const kMXEventTypeStringRoomMessageFeedback   = @"m.room.message.feedback";
NSString *const kMXEventTypeStringRoomPlumbing          = @"m.room.plumbing";
NSString *const kMXEventTypeStringRoomRedaction         = @"m.room.redaction";
NSString *const kMXEventTypeStringRoomThirdPartyInvite  = @"m.room.third_party_invite";
NSString *const kMXEventTypeStringRoomRelatedGroups     = @"m.room.related_groups";
NSString *const kMXEventTypeStringRoomPinnedEvents      = @"m.room.pinned_events";
NSString *const kMXEventTypeStringRoomTag               = @"m.tag";
NSString *const kMXEventTypeStringPresence              = @"m.presence";
NSString *const kMXEventTypeStringTypingNotification    = @"m.typing";
NSString *const kMXEventTypeStringReaction              = @"m.reaction";
NSString *const kMXEventTypeStringReceipt               = @"m.receipt";
NSString *const kMXEventTypeStringRead                  = @"m.read";
NSString *const kMXEventTypeStringReadMarker            = @"m.fully_read";
NSString *const kMXEventTypeStringCallInvite            = @"m.call.invite";
NSString *const kMXEventTypeStringCallCandidates        = @"m.call.candidates";
NSString *const kMXEventTypeStringCallAnswer            = @"m.call.answer";
NSString *const kMXEventTypeStringCallSelectAnswer      = @"m.call.select_answer";
NSString *const kMXEventTypeStringCallHangup            = @"m.call.hangup";
NSString *const kMXEventTypeStringCallReject            = @"m.call.reject";
NSString *const kMXEventTypeStringCallNegotiate         = @"m.call.negotiate";
NSString *const kMXEventTypeStringCallReplaces          = @"m.call.replaces";
NSString *const kMXEventTypeStringCallRejectReplacement = @"m.call.reject_replacement";
NSString *const kMXEventTypeStringCallAssertedIdentity  = @"m.call.asserted_identity";
NSString *const kMXEventTypeStringCallAssertedIdentityUnstable  = @"org.matrix.call.asserted_identity";
NSString *const kMXEventTypeStringSticker               = @"m.sticker";
NSString *const kMXEventTypeStringRoomTombStone         = @"m.room.tombstone";
NSString *const kMXEventTypeStringKeyVerificationRequest= @"m.key.verification.request";
NSString *const kMXEventTypeStringKeyVerificationReady  = @"m.key.verification.ready";
NSString *const kMXEventTypeStringKeyVerificationStart  = @"m.key.verification.start";
NSString *const kMXEventTypeStringKeyVerificationAccept = @"m.key.verification.accept";
NSString *const kMXEventTypeStringKeyVerificationKey    = @"m.key.verification.key";
NSString *const kMXEventTypeStringKeyVerificationMac    = @"m.key.verification.mac";
NSString *const kMXEventTypeStringKeyVerificationCancel = @"m.key.verification.cancel";
NSString *const kMXEventTypeStringKeyVerificationDone   = @"m.key.verification.done";
NSString *const kMXEventTypeStringSecretRequest         = @"m.secret.request";
NSString *const kMXEventTypeStringSecretSend            = @"m.secret.send";
NSString *const kMXEventTypeStringSecretStorageDefaultKey   = @"m.secret_storage.default_key";
NSString *const kMXEventTypeStringTaggedEvents          = @"m.tagged_events";
<<<<<<< HEAD
//NSString *const kMXEventTypeStringSpaceChild            = @"m.space.child";
// Use temporary event type until the MSC approval
NSString *const kMXEventTypeStringSpaceChild            = @"org.matrix.msc1772.space.child";
NSString *const kMXEventTypeStringRoomRetention         = @"m.room.retention";
=======
NSString *const kMXEventTypeStringSpaceChild            = @"m.space.child";

NSString *const kMXEventTypeStringAutoJoinKey           = @"auto_join";
NSString *const kMXEventTypeStringSuggestedKey          = @"suggested";
>>>>>>> 897f027e

NSString *const kMXMessageTypeText                   = @"m.text";
NSString *const kMXMessageTypeEmote                  = @"m.emote";
NSString *const kMXMessageTypeNotice                 = @"m.notice";
NSString *const kMXMessageTypeImage                  = @"m.image";
NSString *const kMXMessageTypeAudio                  = @"m.audio";
NSString *const kMXMessageTypeVideo                  = @"m.video";
NSString *const kMXMessageTypeLocation               = @"m.location";
NSString *const kMXMessageTypeFile                   = @"m.file";
NSString *const kMXMessageTypeServerNotice           = @"m.server_notice";
NSString *const kMXMessageTypeKeyVerificationRequest = @"m.key.verification.request";

NSString *const MXEventRelationTypeAnnotation        = @"m.annotation";
NSString *const MXEventRelationTypeReference         = @"m.reference";
NSString *const MXEventRelationTypeReplace           = @"m.replace";

NSString *const kMXEventLocalEventIdPrefix           = @"kMXEventLocalId_";

uint64_t const kMXUndefinedTimestamp = (uint64_t)-1;

NSString *const kMXEventDidChangeSentStateNotification  = @"kMXEventDidChangeSentStateNotification";
NSString *const kMXEventDidChangeIdentifierNotification = @"kMXEventDidChangeIdentifierNotification";
NSString *const kMXEventDidDecryptNotification          = @"kMXEventDidDecryptNotification";

NSString *const kMXEventIdentifierKey                   = @"kMXEventIdentifierKey";

NSString *const kMXMessageContentKeyVoiceMessageMSC2516     = @"org.matrix.msc2516.voice";
NSString *const kMXMessageContentKeyVoiceMessageMSC3245     = @"org.matrix.msc3245.voice";
NSString *const kMXMessageContentKeyVoiceMessage            = @"m.voice";

NSString *const kMXMessageContentKeyExtensibleAudio         = @"org.matrix.msc1767.audio";
NSString *const kMXMessageContentKeyExtensibleAudioDuration = @"duration";
NSString *const kMXMessageContentKeyExtensibleAudioWaveform = @"waveform";

NSString *const kMXMessageContentKeyExtensibleText           = @"org.matrix.msc1767.text";

NSString *const kMXMessageContentKeyExtensibleFile           = @"org.matrix.msc1767.file";
NSString *const kMXMessageContentKeyExtensibleFileSize       = @"size";
NSString *const kMXMessageContentKeyExtensibleFileName       = @"name";
NSString *const kMXMessageContentKeyExtensibleFileURL        = @"url";
NSString *const kMXMessageContentKeyExtensibleFileMimeType   = @"mimetype";

#pragma mark - MXEvent
@interface MXEvent ()
{
    /**
     Curve25519 key which we believe belongs to the sender of the event.
     See `senderKey` property.
     */
    NSString *senderCurve25519Key;

    /**
     Ed25519 key which the sender of this event (for olm) or the creator of the
     megolm session (for megolm) claims to own.
     See `claimedEd25519Key` property.
     */
    NSString *claimedEd25519Key;

    /**
     Curve25519 keys of devices involved in telling us about the senderCurve25519Key
     and claimedEd25519Key.
     See `forwardingCurve25519KeyChain` property.
     */
    NSArray<NSString *> *forwardingCurve25519KeyChain;
}
@end

@implementation MXEvent

- (NSString *)description
{
    return [NSString stringWithFormat:@"%@: %@ - %@: %@", self.eventId, self.type, [NSDate dateWithTimeIntervalSince1970:self.originServerTs/1000], self.content];
}

- (instancetype)init
{
    self = [super init];
    if (self)
    {
        _ageLocalTs = -1;
    }

    return self;
}

+ (id)modelFromJSON:(NSDictionary *)JSONDictionary
{
    MXEvent *event = [[MXEvent alloc] init];
    if (event)
    {
        MXJSONModelSetString(event.eventId, JSONDictionary[@"event_id"]);
        MXJSONModelSetString(event.wireType, JSONDictionary[@"type"]);
        MXJSONModelSetString(event.roomId, JSONDictionary[@"room_id"]);
        MXJSONModelSetString(event.sender, JSONDictionary[@"sender"]);
        MXJSONModelSetDictionary(event.wireContent, JSONDictionary[@"content"]);
        MXJSONModelSetString(event.stateKey, JSONDictionary[@"state_key"]);
        MXJSONModelSetUInt64(event.originServerTs, JSONDictionary[@"origin_server_ts"]);
        MXJSONModelSetMXJSONModel(event.unsignedData, MXEventUnsignedData, JSONDictionary[@"unsigned"]);
        
        MXJSONModelSetString(event.redacts, JSONDictionary[@"redacts"]);

        // Data moved under unsigned
        MXJSONModelSetDictionary(event.prevContent, JSONDictionary[@"prev_content"]);
        MXJSONModelSetDictionary(event.redactedBecause, JSONDictionary[@"redacted_because"]);
        MXJSONModelSetDictionary(event.inviteRoomState, JSONDictionary[@"invite_room_state"]);
        if (JSONDictionary[@"age"])
        {
            MXJSONModelSetUInteger(event.age, JSONDictionary[@"age"]);
        }

        [event finalise];
    }

    return event;
}

/**
 Finalise the parsing of a Matrix event.
 */
- (void)finalise
{
    if (MXEventTypePresence == _wireEventType)
    {
        // Workaround: Presence events provided by the home server do not contain userId
        // in the root of the JSON event object but under its content sub object.
        // Set self.userId in order to follow other events format.
        if (nil == self.sender)
        {
            // userId may be in the event content
            self.sender = self.content[@"user_id"];
        }
    }

    // Clean JSON data by removing all null values
    _wireContent = [MXJSONModel removeNullValuesInJSON:_wireContent];
    _prevContent = [MXJSONModel removeNullValuesInJSON:_prevContent];
    
    // Clean JSON data by removing non-string msgtype values
    _wireContent = [MXEvent wireContentFixingNonStringMsgtypesIn:_wireContent];
    _prevContent = [MXEvent wireContentFixingNonStringMsgtypesIn:_prevContent];
}

- (void)setSentState:(MXEventSentState)sentState
{
    if (_sentState != sentState)
    {
        _sentState = sentState;
        
        [[NSNotificationCenter defaultCenter] postNotificationName:kMXEventDidChangeSentStateNotification object:self userInfo:nil];
    }
}

- (void)setEventId:(NSString *)eventId
{
    if (self.isLocalEvent && eventId && ![eventId isEqualToString:_eventId])
    {
        NSString *previousId = _eventId;
        _eventId = eventId;
        [[NSNotificationCenter defaultCenter] postNotificationName:kMXEventDidChangeIdentifierNotification object:self userInfo:@{kMXEventIdentifierKey:previousId}];
    }
    else
    {
        // Do not post the notification here, only the temporary local events are supposed to change their id.
        _eventId = eventId;
    }
}

- (MXEventTypeString)type
{
    // Return the decrypted version if any
    return _clearEvent ? _clearEvent.wireType : _wireType;
}

- (MXEventType)eventType
{
    // Return the decrypted version if any
    return _clearEvent ? _clearEvent.wireEventType : _wireEventType;
}

- (NSDictionary<NSString *, id> *)content
{
    // Return the decrypted version if any
    return _clearEvent ? _clearEvent.wireContent : _wireContent;
}

- (void)setWireType:(MXEventTypeString)type
{
    _wireType = type;

    // Compute eventType
    _wireEventType = [MXTools eventType:_wireType];
}

- (void)setWireEventType:(MXEventType)wireEventType
{
    _wireEventType = wireEventType;
    _wireType = [MXTools eventTypeString:_wireEventType];
}

#pragma mark - Data moved to `unsigned`

- (void)setAge:(NSUInteger)age
{
    // If the age has not been stored yet in local time stamp, do it now
    if (-1 == _ageLocalTs)
    {
        _ageLocalTs = [[NSDate date] timeIntervalSince1970] * 1000 - age;
    }
}

- (NSUInteger)age
{
    NSUInteger age = 0;
    if (-1 != _ageLocalTs)
    {
        age = [[NSDate date] timeIntervalSince1970] * 1000 - _ageLocalTs;
    }
    else
    {
        age = _unsignedData.age;
    }
    return age;
}

- (NSDictionary<NSString *,id> *)prevContent
{
    return _prevContent ? _prevContent : _unsignedData.prevContent;
}

- (NSDictionary *)redactedBecause
{
    return _redactedBecause ? _redactedBecause : _unsignedData.redactedBecause;
}

- (NSArray<MXEvent *> *)inviteRoomState
{
    return _inviteRoomState ? _inviteRoomState : _unsignedData.inviteRoomState;
}

- (MXEventContentRelatesTo *)relatesTo
{
    MXEventContentRelatesTo *relatesTo;
    if (self.content[@"m.relates_to"])
    {
        MXJSONModelSetMXJSONModel(relatesTo, MXEventContentRelatesTo, self.content[@"m.relates_to"])
    }
    return relatesTo;
}

- (NSDictionary *)JSONDictionary
{
    NSMutableDictionary *JSONDictionary = [NSMutableDictionary dictionary];
    if (JSONDictionary)
    {
        JSONDictionary[@"event_id"] = _eventId;
        JSONDictionary[@"type"] = _wireType;
        JSONDictionary[@"room_id"] = _roomId;
        JSONDictionary[@"sender"] = _sender;
        JSONDictionary[@"content"] = _wireContent;
        JSONDictionary[@"state_key"] = _stateKey;
        JSONDictionary[@"origin_server_ts"] = @(_originServerTs);
        JSONDictionary[@"redacts"] = _redacts;
        JSONDictionary[@"unsigned"] = _unsignedData.JSONDictionary;

        // Manage data before they moved under unsigned
        if (_prevContent)
        {
            JSONDictionary[@"prev_content"] = _prevContent;
        }
        if (_ageLocalTs != -1)
        {
            JSONDictionary[@"age"] = @(self.age);
        }
        if (_redactedBecause)
        {
            JSONDictionary[@"redacted_because"] = _redactedBecause;
        }
        if (_inviteRoomState)
        {
            JSONDictionary[@"invite_room_state"] = _inviteRoomState;
        }
    }

    return JSONDictionary;
}

- (BOOL)isState
{
    // The event is a state event if has a state_key
    return (nil != self.stateKey);
}

- (BOOL)isLocalEvent
{
    return [_eventId hasPrefix:kMXEventLocalEventIdPrefix];
}

- (BOOL)isRedactedEvent
{
    // The event is redacted if its redactedBecause is filed (with a redaction event id)
    return (self.redactedBecause != nil);
}

- (BOOL)isEmote
{
    if (self.eventType == MXEventTypeRoomMessage)
    {
        NSString *msgtype;
        MXJSONModelSetString(msgtype, self.content[@"msgtype"]);
        
        if (msgtype && [msgtype isEqualToString:kMXMessageTypeEmote])
        {
            return YES;
        }
    }
    return NO;
}

- (BOOL)isUserProfileChange
{
    // Retrieve membership
    NSString* membership;
    MXJSONModelSetString(membership, self.content[@"membership"]);
    
    NSString *prevMembership = nil;
    if (self.prevContent)
    {
        MXJSONModelSetString(prevMembership, self.prevContent[@"membership"]);
    }
    
    // Check whether the sender has updated his profile (the membership is then unchanged)
    return (prevMembership && membership && [membership isEqualToString:prevMembership]);
}

- (BOOL)isMediaAttachment
{
    if (self.eventType == MXEventTypeRoomMessage)
    {
        NSString *msgtype = self.content[@"msgtype"];
        if ([msgtype isEqualToString:kMXMessageTypeImage] || [msgtype isEqualToString:kMXMessageTypeVideo] || [msgtype isEqualToString:kMXMessageTypeAudio] || [msgtype isEqualToString:kMXMessageTypeFile])
        {
            return YES;
        }
    }
    else if (self.eventType == MXEventTypeSticker)
    {
        return YES;
    }
    return NO;
}

- (BOOL)isEditEvent
{
    return self.eventType == MXEventTypeRoomMessage && [self.relatesTo.relationType isEqualToString:MXEventRelationTypeReplace];
}

- (BOOL)isReplyEvent
{
    return self.eventType == MXEventTypeRoomMessage && self.content[@"m.relates_to"][@"m.in_reply_to"][@"event_id"] != nil;
}

- (BOOL)isVoiceMessage
{
    NSString *msgtype = self.content[@"msgtype"];
    return [msgtype isEqualToString:kMXMessageTypeAudio] && (self.content[kMXMessageContentKeyVoiceMessage] ||
                                                             self.content[kMXMessageContentKeyVoiceMessageMSC2516] ||
                                                             self.content[kMXMessageContentKeyVoiceMessageMSC3245]);
}

- (BOOL)contentHasBeenEdited
{
    return self.unsignedData.relations.replace != nil;
}

- (NSArray *)readReceiptEventIds
{
    NSMutableArray* list = nil;
    
    if (_wireEventType == MXEventTypeReceipt)
    {
        NSArray* eventIds = [_wireContent allKeys];
        list = [[NSMutableArray alloc] initWithCapacity:eventIds.count];
        
        for (NSString* eventId in eventIds)
        {
            NSDictionary* eventDict = [_wireContent objectForKey:eventId];
            NSDictionary* readDict = [eventDict objectForKey:kMXEventTypeStringRead];
            
            if (readDict)
            {
                [list addObject:eventId];
            }
        }
    }
    
    return list;
}

- (NSArray *)readReceiptSenders
{
    NSMutableArray* list = nil;
    
    if (_wireEventType == MXEventTypeReceipt)
    {
        NSArray* eventIds = [_wireContent allKeys];
        list = [[NSMutableArray alloc] initWithCapacity:eventIds.count];
        
        for(NSString* eventId in eventIds)
        {
            NSDictionary* eventDict = [_wireContent objectForKey:eventId];
            NSDictionary* readDict = [eventDict objectForKey:kMXEventTypeStringRead];
            
            if (readDict)
            {
                NSArray* userIds = [readDict allKeys];
                
                for(NSString* userId in userIds)
                {
                    if ([list indexOfObject:userId] == NSNotFound)
                    {
                        [list addObject:userId];
                    }
                }
            }
        }
    }
    
    return list;
}

- (MXEvent*)prune
{
    // Filter in event by keeping only the following keys
    NSArray *allowedKeys = @[@"event_id",
                             @"sender",
                             @"user_id",
                             @"room_id",
                             @"hashes",
                             @"signatures",
                             @"type",
                             @"state_key",
                             @"depth",
                             @"prev_events",
                             @"prev_state",
                             @"auth_events",
                             @"origin",
                             @"origin_server_ts"];
    NSMutableDictionary *prunedEventDict = [self filterInEventWithKeys:allowedKeys];
    
    // Add filtered content, allowed keys in content depends on the event type
    switch (_wireEventType)
    {
        case MXEventTypeRoomMember:
        {
            allowedKeys = @[@"membership"];
            break;
        }
            
        case MXEventTypeRoomCreate:
        {
            allowedKeys = @[@"creator"];
            break;
        }
            
        case MXEventTypeRoomJoinRules:
        {
            allowedKeys = @[@"join_rule"];
            break;
        }
            
        case MXEventTypeRoomPowerLevels:
        {
            allowedKeys = @[@"users",
                            @"users_default",
                            @"events",
                            @"events_default",
                            @"state_default",
                            @"ban",
                            @"kick",
                            @"redact",
                            @"invite"];
            break;
        }
            
        case MXEventTypeRoomAliases:
        {
            allowedKeys = @[@"aliases"];
            break;
        }
            
        case MXEventTypeRoomCanonicalAlias:
        {
            allowedKeys = @[@"alias"];
            break;
        }
            
        case MXEventTypeRoomMessageFeedback:
        {
            allowedKeys = @[@"type", @"target_event_id"];
            break;
        }
            
        default:
            allowedKeys = nil;
            break;
    }
    [prunedEventDict setObject:[self filterInContentWithKeys:allowedKeys] forKey:@"content"];
    
    // Add filtered prevContent (if any)
    if (self.prevContent)
    {
        [prunedEventDict setObject:[self filterInPrevContentWithKeys:allowedKeys] forKey:@"prev_content"];
    }
    
    // Note: Contrary to server, we ignore here the "unsigned" event level key.
    
    return [MXEvent modelFromJSON:prunedEventDict];
}

- (MXEvent*)editedEventFromReplacementEvent:(MXEvent*)replaceEvent
{
    MXEvent *editedEvent;
    MXEvent *event = self;
    NSDictionary *newContentDict;
    MXJSONModelSetDictionary(newContentDict, replaceEvent.content[@"m.new_content"])
    
    MXEventDecryptionResult *replaceEventDecryptionResult;

    NSMutableDictionary *editedEventDict;
    if (replaceEvent.isEncrypted)
    {
        // For e2e, use the encrypted content from the replace event
        editedEventDict = [event.JSONDictionary mutableCopy];
        NSMutableDictionary *editedEventContentDict = [replaceEvent.wireContent mutableCopy];
        [editedEventContentDict removeObjectForKey:@"m.relates_to"];
        editedEventDict[@"content"] = editedEventContentDict;
        
        // Reuse its decryption data
        replaceEventDecryptionResult = [replaceEvent decryptionResult];
    }
    else if (event.content[@"body"] && newContentDict && [newContentDict[@"msgtype"] isEqualToString:event.content[@"msgtype"]])
    {
        editedEventDict = [event.JSONDictionary mutableCopy];
        NSMutableDictionary *editedEventContentDict = [editedEventDict[@"content"] mutableCopy];
        editedEventContentDict[@"body"] = newContentDict[@"body"];
        editedEventContentDict[@"formatted_body"] = newContentDict[@"formatted_body"];
        editedEventContentDict[@"format"] = newContentDict[@"format"];
        editedEventDict[@"content"] = editedEventContentDict;
    }

    if (editedEventDict)
    {
        // Use the same type as the replace event
        // This is useful for local echoes in e2e room as local echoes are always non encryted/
        // So, there are switching between "m.room.encrypted" and "m.room.message"
        editedEventDict[@"type"] = replaceEvent.isEncrypted ? @"m.room.encrypted" : replaceEvent.type;

        NSDictionary *replaceEventDict = @{ @"event_id": replaceEvent.eventId };
        
        if (event.unsignedData.relations)
        {
            editedEventDict[@"unsigned"][@"m.relations"][@"m.replace"] = replaceEventDict;
        }
        else if (event.unsignedData)
        {
            editedEventDict[@"unsigned"][@"m.relations"] = @{
                                                             @"m.replace": replaceEventDict
                                                             };
        }
        else
        {
            editedEventDict[@"unsigned"] = @{ @"m.relations": @{
                                                      @"m.replace": replaceEventDict
                                                      }
                                              };
        }
        
        editedEvent = [MXEvent modelFromJSON:editedEventDict];
        
        if (replaceEventDecryptionResult)
        {
            [editedEvent setClearData:replaceEventDecryptionResult];
        }
    }
    
    return editedEvent;
}

- (MXEvent*)eventWithNewReferenceRelation:(MXEvent*)referenceEvent
{
    MXEvent *newEvent;

    MXEventReferenceChunk *references = self.unsignedData.relations.reference;
    NSMutableArray<MXEventReference*> *newChunk = [references.chunk mutableCopy] ?: [NSMutableArray new];

    MXEventReference *newReference = [[MXEventReference alloc] initWithEventId:referenceEvent.eventId type:referenceEvent.type];
    [newChunk addObject:newReference];

    MXEventReferenceChunk *newReferences = [[MXEventReferenceChunk alloc] initWithChunk:newChunk
                                                                                  count:references.count + 1
                                                                                limited:references.limited];

    NSDictionary *newReferenceDict = newReferences.JSONDictionary;

    NSMutableDictionary *newEventDict = [self.JSONDictionary mutableCopy];
    if (self.unsignedData.relations)
    {
        newEventDict[@"unsigned"][@"m.relations"][@"m.reference"] = newReferenceDict;
    }
    else if (self.unsignedData)
    {
        newEventDict[@"unsigned"][@"m.relations"] = @{
                                                         @"m.reference": newReferenceDict
                                                         };
    }
    else
    {
        newEventDict[@"unsigned"] = @{
                                      @"m.relations": @{
                                              @"m.reference": newReferenceDict
                                              }
                                      };
    }

    newEvent = [MXEvent modelFromJSON:newEventDict];
    
    if (self.isEncrypted)
    {
        [newEvent setClearData:[self decryptionResult]];
    }
    
    return newEvent;
}

- (NSComparisonResult)compareOriginServerTs:(MXEvent *)otherEvent
{
    NSComparisonResult result = NSOrderedAscending;
    if (otherEvent.originServerTs > _originServerTs)
    {
        result = NSOrderedDescending;
    }
    else if (otherEvent.originServerTs == _originServerTs)
    {
        result = NSOrderedSame;
    }
    return result;
}

- (NSArray<NSString*>*)getMediaURLs
{
    NSMutableArray<NSString*> *mediaURLs = [NSMutableArray new];
    
    if ([self.type isEqualToString:kMXEventTypeStringRoomMessage])
    {
        NSString *messageType;
        MXJSONModelSetString(messageType, self.content[@"msgtype"])
        
        if ([messageType isEqualToString:kMXMessageTypeImage] || [messageType isEqualToString:kMXMessageTypeVideo])
        {
            NSString *mediaURL;
            NSString *mediaThumbnailURL;
            
            NSDictionary *info;
            MXJSONModelSetDictionary(info, self.content[@"info"]);
            
            if (self.isEncrypted)
            {
                NSDictionary *file;
                MXJSONModelSetDictionary(file, self.content[@"file"]);
                
                MXJSONModelSetString(mediaURL, file[@"url"]);
                
                NSDictionary *thubmnailFile;
                MXJSONModelSetDictionary(thubmnailFile, info[@"thumbnail_file"]);
                
                if (thubmnailFile)
                {
                    MXJSONModelSetString(mediaThumbnailURL, thubmnailFile[@"url"]);
                }
            }
            else
            {
                MXJSONModelSetString(mediaURL, self.content[@"url"]);
                MXJSONModelSetString(mediaThumbnailURL, info[@"thumbnail_url"]);
            }
            
            if (mediaURL)
            {
                [mediaURLs addObject:mediaURL];
            }
            
            if (mediaThumbnailURL)
            {
                [mediaURLs addObject:mediaThumbnailURL];
            }
        }
        else if ([messageType isEqualToString:kMXMessageTypeLocation])
        {
            NSString *mediaThumbnailURL;
            
            if (self.isEncrypted)
            {
                NSDictionary *file;
                MXJSONModelSetDictionary(file, self.content[@"file"]);
                
                MXJSONModelSetString(mediaThumbnailURL, file[@"thumbnail_url"]);
            }
            else
            {
                MXJSONModelSetString(mediaThumbnailURL, self.content[@"thumbnail_url"]);
            }
            
            if (mediaThumbnailURL)
            {
                [mediaURLs addObject:mediaThumbnailURL];
            }
        }
        else if ([messageType isEqualToString:kMXMessageTypeFile] || [messageType isEqualToString:kMXMessageTypeAudio])
        {
            NSString *mediaURL;
            
            if (self.isEncrypted)
            {
                NSDictionary *file;
                MXJSONModelSetDictionary(file, self.content[@"file"]);
                MXJSONModelSetString(mediaURL, file[@"url"]);
            }
            else
            {
                MXJSONModelSetString(mediaURL, self.content[@"url"]);
            }
            
            if (mediaURL)
            {
                [mediaURLs addObject:mediaURL];
            }
        }
    }
    else if ([self.type isEqualToString:kMXEventTypeStringSticker])
    {
        NSString *mediaURL;
        NSString *mediaThumbnailURL;
        
        NSDictionary *info;
        MXJSONModelSetDictionary(info, self.content[@"info"]);
        
        if (self.isEncrypted)
        {
            NSDictionary *file;
            MXJSONModelSetDictionary(file, self.content[@"file"]);
            
            MXJSONModelSetString(mediaURL, file[@"url"]);
            
            NSDictionary *thubmnailFile;
            MXJSONModelSetDictionary(thubmnailFile, info[@"thumbnail_file"]);
            
            if (thubmnailFile)
            {
                MXJSONModelSetDictionary(mediaThumbnailURL, thubmnailFile[@"url"]);
            }
        }
        else
        {
            MXJSONModelSetString(mediaURL, self.content[@"url"]);
            MXJSONModelSetString(mediaThumbnailURL, info[@"thumbnail_url"]);
        }
        
        if (mediaURL)
        {
            [mediaURLs addObject:mediaURL];
        }
        
        if (mediaThumbnailURL)
        {
            [mediaURLs addObject:mediaThumbnailURL];
        }
    }
    
    return mediaURLs;
}

- (BOOL)isContentScannable
{
    return [self getMediaURLs].count != 0;
}

#pragma mark - Crypto
- (BOOL)isEncrypted
{
    return (self.wireEventType == MXEventTypeRoomEncrypted);
}

- (void)setClearData:(MXEventDecryptionResult *)decryptionResult
{
    _clearEvent = nil;
    
    if (decryptionResult.error)
    {
        _decryptionError = decryptionResult.error;
        return;
    }
    
    if (decryptionResult.clearEvent)
    {
        NSDictionary *clearEventJSON, *clearEventJSONContent;
        MXJSONModelSetDictionary(clearEventJSON, decryptionResult.clearEvent);
        MXJSONModelSetDictionary(clearEventJSONContent, clearEventJSON[@"content"]);

        if (clearEventJSONContent[@"m.new_content"] && !_wireContent[@"m.relates_to"])
        {
            // If the event has been edited, use the new content
            // This can be done only on client side
            // TODO: Remove this with the coming update of MSC1849.
            NSDictionary *clearEventJSONNewContent;
            MXJSONModelSetDictionary(clearEventJSONNewContent, clearEventJSONContent[@"m.new_content"]);
            
            if (clearEventJSONNewContent)
            {
                NSMutableDictionary *clearEventUpdatedJSON = [clearEventJSON mutableCopy];
                clearEventUpdatedJSON[@"content"] = clearEventJSONNewContent;
                clearEventJSON = clearEventUpdatedJSON;
            }
        }

        NSDictionary *decryptionClearEventJSON;
        NSDictionary *encryptedContentRelatesToJSON;
        MXJSONModelSetDictionary(encryptedContentRelatesToJSON, _wireContent[@"m.relates_to"]);
        
        // Add "m.relates_to" data from e2e event to the unencrypted content event
        if (encryptedContentRelatesToJSON)
        {
            NSMutableDictionary *decryptionClearEventUpdatedJSON = [clearEventJSON mutableCopy];
            NSMutableDictionary *clearEventContentUpdatedJSON = [decryptionClearEventUpdatedJSON[@"content"] mutableCopy];
            
            clearEventContentUpdatedJSON[@"m.relates_to"] = encryptedContentRelatesToJSON;
            decryptionClearEventUpdatedJSON[@"content"] = [clearEventContentUpdatedJSON copy];
            decryptionClearEventJSON = [decryptionClearEventUpdatedJSON copy];
        }
        else
        {
            decryptionClearEventJSON = clearEventJSON;
        }
        
        _clearEvent = [MXEvent modelFromJSON:decryptionClearEventJSON];
    }

    if (_clearEvent)
    {
        _clearEvent->senderCurve25519Key = decryptionResult.senderCurve25519Key;
        _clearEvent->claimedEd25519Key = decryptionResult.claimedEd25519Key;
        _clearEvent->forwardingCurve25519KeyChain = decryptionResult.forwardingCurve25519KeyChain ? decryptionResult.forwardingCurve25519KeyChain : @[];
    }

    // Notify only for events that are lately decrypted
    BOOL notify = (_decryptionError != nil);

    // Reset previous decryption error
    _decryptionError = nil;

    if (notify)
    {
        [[NSNotificationCenter defaultCenter] postNotificationName:kMXEventDidDecryptNotification object:self userInfo:nil];
    }
}

- (NSString *)senderKey
{
    if (_clearEvent)
    {
        return _clearEvent->senderCurve25519Key;
    }
    else
    {
        return senderCurve25519Key;
    }
}

- (NSDictionary *)keysClaimed
{
    NSDictionary *keysClaimed;
    NSString *selfClaimedEd25519Key = self.claimedEd25519Key;
    if (selfClaimedEd25519Key)
    {
        keysClaimed =  @{
                         @"ed25519": selfClaimedEd25519Key
                         };
    }
    return keysClaimed;
}

- (NSString *)claimedEd25519Key
{
    if (_clearEvent)
    {
        return _clearEvent->claimedEd25519Key;
    }
    else
    {
        return claimedEd25519Key;
    }
}

- (NSArray<NSString *> *)forwardingCurve25519KeyChain
{
    if (_clearEvent)
    {
        return _clearEvent->forwardingCurve25519KeyChain;
    }
    else
    {
        return forwardingCurve25519KeyChain;
    }
}

- (MXEncryptedContentFile*)getEncryptedThumbnailFile
{
    MXEncryptedContentFile *encryptedContentFile;
    
    NSDictionary *contentInfo;
    MXJSONModelSetDictionary(contentInfo, self.content[@"info"]);
    
    if (contentInfo)
    {
        MXJSONModelSetMXJSONModel(encryptedContentFile, MXEncryptedContentFile, contentInfo[@"thumbnail_file"]);
    }
    
    return encryptedContentFile;
}

- (MXEncryptedContentFile*)getEncryptedContentFile
{
    MXEncryptedContentFile *encryptedContentFile;
    
    MXJSONModelSetMXJSONModel(encryptedContentFile, MXEncryptedContentFile, self.content[@"file"]);
    
    return encryptedContentFile;
}

- (NSArray<MXEncryptedContentFile *>*)getEncryptedContentFiles
{
    NSMutableArray<MXEncryptedContentFile*> *encryptedContentFiles = [NSMutableArray new];
    
    MXEncryptedContentFile *contentFile = [self getEncryptedContentFile];
    
    if (contentFile)
    {
        [encryptedContentFiles addObject:contentFile];
    }
    
    MXEncryptedContentFile *thumbnailFile = [self getEncryptedThumbnailFile];
    
    if (thumbnailFile)
    {
        [encryptedContentFiles addObject:thumbnailFile];
    }
    
    return encryptedContentFiles;
}

// Extract the decryption result that allowed to decrypt the event.
- (MXEventDecryptionResult*)decryptionResult
{
    MXEventDecryptionResult *decryptionResult = [MXEventDecryptionResult new];
    
    if (_clearEvent)
    {
        decryptionResult.clearEvent = _clearEvent.JSONDictionary;
        decryptionResult.senderCurve25519Key = _clearEvent->senderCurve25519Key;
        decryptionResult.claimedEd25519Key = _clearEvent->claimedEd25519Key;
        decryptionResult.forwardingCurve25519KeyChain = _clearEvent->forwardingCurve25519KeyChain;
    }
    
    decryptionResult.error = _decryptionError;
    
    return decryptionResult;
}

#pragma mark - private
- (NSMutableDictionary*)filterInEventWithKeys:(NSArray*)keys
{
    NSDictionary *originalDict = self.JSONDictionary;
    NSMutableDictionary *filteredEvent = [NSMutableDictionary dictionary];
    
    for (NSString* key in keys)
    {
        if (originalDict[key])
        {
            [filteredEvent setObject:originalDict[key] forKey:key];
        }
    }
    
    return filteredEvent;
}

- (NSDictionary*)filterInContentWithKeys:(NSArray*)contentKeys
{
    NSMutableDictionary *filteredContent = [NSMutableDictionary dictionary];
    
    for (NSString* key in contentKeys)
    {
        if (self.content[key])
        {
            [filteredContent setObject:self.content[key] forKey:key];
        }
    }
    
    return filteredContent;
}

- (NSDictionary*)filterInPrevContentWithKeys:(NSArray*)contentKeys
{
    NSMutableDictionary *filteredPrevContent = [NSMutableDictionary dictionary];
    
    for (NSString* key in contentKeys)
    {
        if (self.prevContent[key])
        {
            [filteredPrevContent setObject:self.prevContent[key] forKey:key];
        }
    }
    
    return filteredPrevContent;
}

#pragma mark - Validation

+ (NSDictionary *)wireContentFixingNonStringMsgtypesIn:(NSDictionary *)content
{
    if (content[@"msgtype"] && ![content[@"msgtype"] isKindOfClass:[NSString class]])
    {
        NSMutableDictionary *mutableContent = [NSMutableDictionary dictionaryWithDictionary:content];
        [mutableContent removeObjectForKey:@"msgtype"];
        return [NSDictionary dictionaryWithDictionary:mutableContent];
    }
    return content;
}

#pragma mark - NSCoding
// Overriding MTLModel NSCoding operation makes serialisation going 20% faster
- (id)initWithCoder:(NSCoder *)aDecoder
{
    self = [super init];
    if (self)
    {
        _eventId = [aDecoder decodeObjectForKey:@"eventId"];
        _roomId = [aDecoder decodeObjectForKey:@"roomId"];
        _sender = [aDecoder decodeObjectForKey:@"userId"];
        _sentState = (MXEventSentState)[aDecoder decodeIntegerForKey:@"sentState"];
        _wireContent = [aDecoder decodeObjectForKey:@"content"];
        _wireContent = [MXEvent wireContentFixingNonStringMsgtypesIn:_wireContent];
        _prevContent = [aDecoder decodeObjectForKey:@"prevContent"];
        _prevContent = [MXEvent wireContentFixingNonStringMsgtypesIn:_prevContent];
        _stateKey = [aDecoder decodeObjectForKey:@"stateKey"];
        _originServerTs = (uint64_t)[aDecoder decodeInt64ForKey:@"originServerTs"];
        _ageLocalTs = (uint64_t)[aDecoder decodeInt64ForKey:@"ageLocalTs"];
        _unsignedData = [aDecoder decodeObjectForKey:@"unsigned"];
        _redacts = [aDecoder decodeObjectForKey:@"redacts"];
        _redactedBecause = [aDecoder decodeObjectForKey:@"redactedBecause"];
        _inviteRoomState = [aDecoder decodeObjectForKey:@"inviteRoomState"];
        _sentError = [aDecoder decodeObjectForKey:@"sentError"];

        _wireEventType = (MXEventType)[aDecoder decodeIntegerForKey:@"eventType"];
        if (_wireEventType == MXEventTypeCustom)
        {
            self.wireType = [aDecoder decodeObjectForKey:@"type"];
        }
        else
        {
            // Retrieve the type string from the enum
            self.wireEventType = _wireEventType;
        }

    }
    return self;
}

- (void)encodeWithCoder:(NSCoder *)aCoder
{
    [aCoder encodeObject:_eventId forKey:@"eventId"];
    [aCoder encodeObject:_roomId forKey:@"roomId"];
    [aCoder encodeObject:_sender forKey:@"userId"];
    [aCoder encodeInteger:(NSInteger)_sentState forKey:@"sentState"];
    [aCoder encodeObject:_wireContent forKey:@"content"];
    [aCoder encodeObject:_prevContent forKey:@"prevContent"];
    [aCoder encodeObject:_stateKey forKey:@"stateKey"];
    [aCoder encodeInt64:(int64_t)_originServerTs forKey:@"originServerTs"];
    [aCoder encodeInt64:(int64_t)_ageLocalTs forKey:@"ageLocalTs"];
    [aCoder encodeObject:_unsignedData forKey:@"unsigned"];
    [aCoder encodeObject:_redacts forKey:@"redacts"];
    [aCoder encodeObject:_redactedBecause forKey:@"redactedBecause"];
    [aCoder encodeObject:_inviteRoomState forKey:@"inviteRoomState"];
    [aCoder encodeObject:_sentError forKey:@"sentError"];

    [aCoder encodeInteger:(NSInteger)_wireEventType forKey:@"eventType"];
    if (_wireEventType == MXEventTypeCustom)
    {
        // Store the type string only if it does not have an enum
        [aCoder encodeObject:_wireType forKey:@"type"];
    }
}

#pragma mark - NSCopying

- (id)copyWithZone:(NSZone *)zone
{
    MXEvent *event = [MXEvent modelFromJSON:self.JSONDictionary];
    
    if (self.isEncrypted && self.clearEvent.JSONDictionary)
    {
        event->_clearEvent = [MXEvent modelFromJSON:self.clearEvent.JSONDictionary];
    }
    
    return event;
}

@end<|MERGE_RESOLUTION|>--- conflicted
+++ resolved
@@ -81,17 +81,11 @@
 NSString *const kMXEventTypeStringSecretSend            = @"m.secret.send";
 NSString *const kMXEventTypeStringSecretStorageDefaultKey   = @"m.secret_storage.default_key";
 NSString *const kMXEventTypeStringTaggedEvents          = @"m.tagged_events";
-<<<<<<< HEAD
-//NSString *const kMXEventTypeStringSpaceChild            = @"m.space.child";
-// Use temporary event type until the MSC approval
-NSString *const kMXEventTypeStringSpaceChild            = @"org.matrix.msc1772.space.child";
+NSString *const kMXEventTypeStringSpaceChild            = @"m.space.child";
 NSString *const kMXEventTypeStringRoomRetention         = @"m.room.retention";
-=======
-NSString *const kMXEventTypeStringSpaceChild            = @"m.space.child";
 
 NSString *const kMXEventTypeStringAutoJoinKey           = @"auto_join";
 NSString *const kMXEventTypeStringSuggestedKey          = @"suggested";
->>>>>>> 897f027e
 
 NSString *const kMXMessageTypeText                   = @"m.text";
 NSString *const kMXMessageTypeEmote                  = @"m.emote";
