/*
 Copyright 2014 OpenMarket Ltd
 
 Licensed under the Apache License, Version 2.0 (the "License");
 you may not use this file except in compliance with the License.
 You may obtain a copy of the License at
 
 http://www.apache.org/licenses/LICENSE-2.0
 
 Unless required by applicable law or agreed to in writing, software
 distributed under the License is distributed on an "AS IS" BASIS,
 WITHOUT WARRANTIES OR CONDITIONS OF ANY KIND, either express or implied.
 See the License for the specific language governing permissions and
 limitations under the License.
 */

#import "MXRestClient.h"

#import "MXHTTPClient.h"
#import "MXJSONModel.h"
#import "MXTools.h"

#pragma mark - Constants definitions
/**
 Prefix used in path of home server API requests.
 */
NSString *const kMXAPIPrefixPath = @"/_matrix/client/api";

/**
 Prefix used in path of identity server API requests.
 */
NSString *const kMXIdentityAPIPrefixPath = @"/_matrix/identity/api/v1";

/**
 Matrix content respository path
 */
NSString *const kMXContentUriScheme  = @"mxc://";
NSString *const kMXContentPrefixPath = @"/_matrix/media/v1";

/**
 Room visibility
 */
NSString *const kMXRoomVisibilityPublic  = @"public";
NSString *const kMXRoomVisibilityPrivate = @"private";

/**
 Types of third party media.
 The list is not exhautive and depends on the Identity server capabilities.
 */
NSString *const kMX3PIDMediumEmail  = @"email";
NSString *const kMX3PIDMediumMSISDN = @"msisdn";

/**
 MXRestClient error domain
 */
NSString *const kMXRestClientErrorDomain = @"kMXRestClientErrorDomain";


/**
 Authentication flow: register or login
 */
typedef enum
{
    MXAuthActionRegister,
    MXAuthActionLogin
}
MXAuthAction;


#pragma mark - MXRestClient
@interface MXRestClient ()
{
    /**
     HTTP client to the home server.
     */
    MXHTTPClient *httpClient;
    
    /**
     HTTP client to the identity server.
     */
    MXHTTPClient *identityHttpClient;
}
@end

@implementation MXRestClient
@synthesize homeserver, homeserverSuffix, credentials;

-(id)initWithHomeServer:(NSString *)homeserver2
{
    self = [super init];
    if (self)
    {
        homeserver = homeserver2;
        
        httpClient = [[MXHTTPClient alloc] initWithBaseURL:[NSString stringWithFormat:@"%@%@", homeserver, kMXAPIPrefixPath] andAccessToken:nil];
        
        // By default, use the same address for the identity server
        self.identityServer = homeserver;
    }
    return self;
}

-(id)initWithCredentials:(MXCredentials*)credentials2
{
    self = [super init];
    if (self)
    {
        homeserver = credentials2.homeServer;
        self.credentials = credentials2;
        
        httpClient = [[MXHTTPClient alloc] initWithBaseURL:[NSString stringWithFormat:@"%@%@", homeserver, kMXAPIPrefixPath] andAccessToken:credentials.accessToken];
        
        // By default, use the same address for the identity server
        self.identityServer = homeserver;
    }
    return self;
}

- (void)close
{
    homeserver = nil;
    credentials = nil;
    homeserverSuffix = nil;
    httpClient = nil;
    identityHttpClient = nil;
}

- (void)setCredentials:(MXCredentials *)inCredentials {
    credentials = inCredentials;
    
    // Extract homeserver suffix from userId
    NSArray *components = [credentials.userId componentsSeparatedByString:@":"];
    if (components.count > 1) {
        // Remove first component
        NSString *matrixId = components.firstObject;
        NSRange range = NSMakeRange(0, matrixId.length);
        homeserverSuffix = [credentials.userId stringByReplacingCharactersInRange:range withString:@""];
    } else {
        NSLog(@"[MXRestClient] Warning: the userId is not correctly formatted: %@", credentials.userId);
    }
}

#pragma mark - Registration operations
- (MXHTTPOperation*)getRegisterFlow:(void (^)(NSArray *flows))success
                            failure:(void (^)(NSError *error))failure
{
    return [self getRegisterOrLoginFlow:MXAuthActionRegister success:success failure:failure];
}

- (MXHTTPOperation*)register:(NSDictionary*)parameters
success:(void (^)(NSDictionary *JSONResponse))success
failure:(void (^)(NSError *error))failure
{
    return[self registerOrLogin:MXAuthActionRegister parameters:parameters success:success failure:failure];
}

- (MXHTTPOperation*)registerWithUser:(NSString*)user andPassword:(NSString*)password
                             success:(void (^)(MXCredentials *credentials))success
                             failure:(void (^)(NSError *error))failure
{
    return [self registerOrLoginWithUser:MXAuthActionRegister user:user andPassword:password
                                 success:success failure:failure];
}

- (NSString*)registerFallback;
{
    return [[NSURL URLWithString:@"_matrix/static/client/register" relativeToURL:[NSURL URLWithString:homeserver]] absoluteString];;
}

#pragma mark - Login operations
- (MXHTTPOperation*)getLoginFlow:(void (^)(NSArray *flows))success
                         failure:(void (^)(NSError *error))failure
{
    return [self getRegisterOrLoginFlow:MXAuthActionLogin success:success failure:failure];
}

- (MXHTTPOperation*)login:(NSDictionary*)parameters
                  success:(void (^)(NSDictionary *JSONResponse))success
                  failure:(void (^)(NSError *error))failure
{
    return [self registerOrLogin:MXAuthActionLogin parameters:parameters success:success failure:failure];
}

- (MXHTTPOperation*)loginWithUser:(NSString *)user andPassword:(NSString *)password
                          success:(void (^)(MXCredentials *))success failure:(void (^)(NSError *))failure
{
    return [self registerOrLoginWithUser:MXAuthActionLogin user:user andPassword:password
                                 success:success failure:failure];
}


#pragma mark - Common operations for register and login
/*
 The only difference between register and login request are the path of the requests.
 The parameters and the responses are of the same types.
 So, use common functions to implement their functions.
 */

/**
 Return the home server path to use for register or for login actions.
 */
- (NSString*)authActionPath:(MXAuthAction)authAction
{
    NSString *authActionPath = @"v1/register";
    if (MXAuthActionLogin == authAction)
    {
        authActionPath = @"v1/login";
    }
    return authActionPath;
}

- (MXHTTPOperation*)getRegisterOrLoginFlow:(MXAuthAction)authAction
                                   success:(void (^)(NSArray *flows))success failure:(void (^)(NSError *error))failure
{
    return [httpClient requestWithMethod:@"GET"
                                    path:[self authActionPath:authAction]
                              parameters:nil
                                 success:^(NSDictionary *JSONResponse) {
                                     // sanity check
                                     if (success)
                                     {
                                         NSArray *flows = [MXLoginFlow modelsFromJSON:JSONResponse[@"flows"]];
                                         success(flows);
                                     }
                                 }
                                 failure:^(NSError *error) {
                                     // sanity check
                                     if (failure)
                                     {
                                         failure(error);
                                     }
                                 }];
}

- (MXHTTPOperation*)registerOrLogin:(MXAuthAction)authAction parameters:(NSDictionary *)parameters success:(void (^)(NSDictionary *JSONResponse))success failure:(void (^)(NSError *))failure
{
    return [httpClient requestWithMethod:@"POST"
                                    path:[self authActionPath:authAction]
                              parameters:parameters
                                 success:^(NSDictionary *JSONResponse) {
                                     if (success)
                                     {
                                         success(JSONResponse);
                                     }
                                     
                                 }
                                 failure:^(NSError *error) {
                                     if (failure)
                                     {
                                         failure(error);
                                     }
                                 }];
}

- (MXHTTPOperation*)registerOrLoginWithUser:(MXAuthAction)authAction user:(NSString *)user andPassword:(NSString *)password
                                    success:(void (^)(MXCredentials *))success failure:(void (^)(NSError *))failure
{
    NSDictionary *parameters = @{
                                 @"type": kMXLoginFlowTypePassword,
                                 @"user": user,
                                 @"password": password
                                 };
    
    return [self registerOrLogin:authAction
                      parameters:parameters
                         success:^(NSDictionary *JSONResponse) {
                             
                             // Update our credentials
                             self.credentials = [MXCredentials modelFromJSON:JSONResponse];
                             
                             // Workaround: HS does not return the right URL. Use the one we used to make the request
                             credentials.homeServer = homeserver;
                             
                             // sanity check
                             if (success)
                             {
                                 success(credentials);
                             }
                         }
                         failure:^(NSError *error) {
                             // sanity check
                             if (failure)
                             {
                                 failure(error);
                             }
                         }];
}


#pragma mark - Push Notifications
- (MXHTTPOperation*)setPusherWithPushkey:(NSString *)pushkey
                                    kind:(NSObject *)kind
                                   appId:(NSString *)appId
                          appDisplayName:(NSString *)appDisplayName
                       deviceDisplayName:(NSString *)deviceDisplayName
                              profileTag:(NSString *)profileTag
                                    lang:(NSString *)lang
                                    data:(NSDictionary *)data
                                  append:(BOOL)append
                                 success:(void (^)())success
<<<<<<< HEAD
                                 failure:(void (^)(NSError *))failure {
=======
                                 failure:(void (^)(NSError *))failure
{
>>>>>>> 283b7f36
    // Fill the request parameters on demand
    // Caution: parameters are JSON serialized in http body, we must use a NSNumber created with a boolean for append value.
    NSDictionary *parameters = @{
                                 @"pushkey": pushkey,
                                 @"kind": kind,
                                 @"app_id": appId,
                                 @"app_display_name": appDisplayName,
                                 @"device_display_name": deviceDisplayName,
                                 @"profile_tag": profileTag,
                                 @"lang": lang,
                                 @"data": data,
                                 @"append":[NSNumber numberWithBool:append]
                                 };
    
    return [httpClient requestWithMethod:@"POST"
                                    path:@"v1/pushers/set"
                              parameters:parameters
                                 success:^(NSDictionary *JSONResponse) {
                                     success();
                                 }
                                 failure:^(NSError *error) {
                                     failure(error);
                                 }];
}

- (MXHTTPOperation *)pushRules:(void (^)(MXPushRulesResponse *pushRules))success failure:(void (^)(NSError *))failure
{
    return [httpClient requestWithMethod:@"GET"
                                    path:@"v1/pushrules/"
                              parameters:nil
                                 success:^(NSDictionary *JSONResponse) {
                                     MXPushRulesResponse *pushRules = [MXPushRulesResponse modelFromJSON:JSONResponse];
                                     success(pushRules);
                                 }
                                 failure:^(NSError *error) {
                                     failure(error);
                                 }];
}

- (MXHTTPOperation *)enablePushRule:(NSString*)ruleId
                              scope:(NSString*)scope
                               kind:(MXPushRuleKind)kind
                             enable:(BOOL)enable
                            success:(void (^)())success
                            failure:(void (^)(NSError *error))failure
{
    NSString *kindString;
    switch (kind)
    {
        case MXPushRuleKindOverride:
            kindString = @"override";
            break;
        case MXPushRuleKindContent:
            kindString = @"content";
            break;
        case MXPushRuleKindRoom:
            kindString = @"room";
            break;
        case MXPushRuleKindSender:
            kindString = @"sender";
            break;
        case MXPushRuleKindUnderride:
            kindString = @"underride";
            break;
    }
    
    NSDictionary *headers = @{@"Content-Type": @"application/json"};
    
    NSString *enabled = enable ? @"true": @"false";
    
    return [httpClient requestWithMethod:@"PUT"
                                    path:[NSString stringWithFormat:@"v1/pushrules/%@/%@/%@/enabled", scope, kindString, ruleId]
                              parameters:nil
                                    data:[enabled dataUsingEncoding:NSUTF8StringEncoding]
                                 headers:headers
                                 timeout:-1
                          uploadProgress:nil
                                 success:^(NSDictionary *JSONResponse) {
                                     if (success)
                                     {
                                         success();
                                     }
                                 }
                                 failure:^(NSError *error) {
                                     if (failure)
                                     {
                                         failure(error);
                                     }
                                 }];
}

- (MXHTTPOperation *)removePushRule:(NSString*)ruleId
                              scope:(NSString*)scope
                               kind:(MXPushRuleKind)kind
                            success:(void (^)())success
                            failure:(void (^)(NSError *error))failure
{
    NSString *kindString;
    switch (kind)
    {
        case MXPushRuleKindOverride:
            kindString = @"override";
            break;
        case MXPushRuleKindContent:
            kindString = @"content";
            break;
        case MXPushRuleKindRoom:
            kindString = @"room";
            break;
        case MXPushRuleKindSender:
            kindString = @"sender";
            break;
        case MXPushRuleKindUnderride:
            kindString = @"underride";
            break;
    }
    
    return [httpClient requestWithMethod:@"DELETE"
                                    path:[NSString stringWithFormat:@"v1/pushrules/%@/%@/%@", scope, kindString, ruleId]
                              parameters:nil
                                 success:^(NSDictionary *JSONResponse) {
                                     if (success)
                                     {
                                         success();
                                     }
                                 }
                                 failure:^(NSError *error) {
                                     if (failure)
                                     {
                                         failure(error);
                                     }
                                 }];
}

- (MXHTTPOperation *)addPushRule:(NSString*)ruleId
                           scope:(NSString*)scope
                            kind:(MXPushRuleKind)kind
                         actions:(NSArray*)actions
                         pattern:(NSString*)pattern
                         success:(void (^)())success
                         failure:(void (^)(NSError *error))failure
{
    NSString *kindString;
    NSDictionary *content = nil;
    
    switch (kind)
    {
        case MXPushRuleKindContent:
            kindString = @"content";
            if (pattern.length && actions.count)
            {
                content = @{@"pattern": pattern, @"actions": actions};
            }
            break;
        case MXPushRuleKindRoom:
            kindString = @"room";
            if (actions.count)
            {
                content = @{@"actions": actions};
            }
            break;
        case MXPushRuleKindSender:
            kindString = @"sender";
            if (actions.count)
            {
                content = @{@"actions": actions};
            }
            break;
        default:
            break;
    }

    // Sanity check
    if (content)
    {
        return [httpClient requestWithMethod:@"PUT"
                                        path:[NSString stringWithFormat:@"v1/pushrules/%@/%@/%@", scope, kindString, ruleId]
                                  parameters:content
                                     success:^(NSDictionary *JSONResponse) {
                                         if (success)
                                         {
                                             success();
                                         }
                                     }
                                     failure:^(NSError *error) {
                                         if (failure)
                                         {
                                             failure(error);
                                         }
                                     }];
    }
    else
    {
        if (failure)
        {
            failure([NSError errorWithDomain:kMXRestClientErrorDomain code:0 userInfo:@{@"error": @"Invalid argument"}]);
        }
        return nil;
    }
}

#pragma mark - Room operations
- (MXHTTPOperation*)sendEventToRoom:(NSString*)roomId
                          eventType:(MXEventTypeString)eventTypeString
                            content:(NSDictionary*)content
                            success:(void (^)(NSString *eventId))success
                            failure:(void (^)(NSError *error))failure
{
    NSString *path = [NSString stringWithFormat:@"v1/rooms/%@/send/%@", roomId, eventTypeString];
    return [httpClient requestWithMethod:@"POST"
                                    path:path
                              parameters:content
                                 success:^(NSDictionary *JSONResponse) {
                                     
                                     if (success)
                                     {
                                         success(JSONResponse[@"event_id"]);
                                     }
                                 }
                                 failure:^(NSError *error) {
                                     if (failure)
                                     {
                                         failure(error);
                                     }
                                 }];
}

- (MXHTTPOperation*)sendStateEventToRoom:(NSString*)roomId
                               eventType:(MXEventTypeString)eventTypeString
                                 content:(NSDictionary*)content
                                 success:(void (^)(NSString *eventId))success
                                 failure:(void (^)(NSError *error))failure
{
    NSString *path = [NSString stringWithFormat:@"v1/rooms/%@/state/%@", roomId, eventTypeString];
    return [httpClient requestWithMethod:@"PUT"
                                    path:path
                              parameters:content
                                 success:^(NSDictionary *JSONResponse) {
                                     if (success)
                                     {
                                         success(JSONResponse[@"event_id"]);
                                     }
                                 }
                                 failure:^(NSError *error) {
                                     if (failure)
                                     {
                                         failure(error);
                                     }
                                 }];
}

- (MXHTTPOperation*)sendMessageToRoom:(NSString*)roomId
                              msgType:(MXMessageType)msgType
                              content:(NSDictionary*)content
                              success:(void (^)(NSString *eventId))success
                              failure:(void (^)(NSError *error))failure
{
    // Add the messsage type to the data to send
    NSMutableDictionary *eventContent = [NSMutableDictionary dictionaryWithDictionary:content];
    eventContent[@"msgtype"] = msgType;
    
    return [self sendEventToRoom:roomId eventType:kMXEventTypeStringRoomMessage content:eventContent success:success failure:failure];
}

- (MXHTTPOperation*)sendTextMessageToRoom:(NSString*)roomId
                                     text:(NSString*)text
                                  success:(void (^)(NSString *eventId))success
                                  failure:(void (^)(NSError *error))failure
{
    return [self sendMessageToRoom:roomId msgType:kMXMessageTypeText
                           content:@{
                                     @"body": text
                                     }
                           success:success failure:failure];
}


// Generic methods to change membership
- (MXHTTPOperation*)doMembershipRequest:(NSString*)roomId
                             membership:(NSString*)membership
                             parameters:(NSDictionary*)parameters
                                success:(void (^)())success
                                failure:(void (^)(NSError *error))failure
{
    NSString *path = [NSString stringWithFormat:@"v1/rooms/%@/%@", roomId, membership];
    
    // A body is required even if empty
    if (nil == parameters)
    {
        parameters = @{};
    }
    
    return [httpClient requestWithMethod:@"POST"
                                    path:path
                              parameters:parameters
                                 success:^(NSDictionary *JSONResponse) {
                                     if (success)
                                     {
                                         success();
                                     }
                                 }
                                 failure:^(NSError *error) {
                                     if (failure)
                                     {
                                         failure(error);
                                     }
                                 }];
}

- (MXHTTPOperation*)setRoomTopic:(NSString*)roomId
                           topic:(NSString*)topic
                         success:(void (^)())success
                         failure:(void (^)(NSError *error))failure
{
    NSString *path = [NSString stringWithFormat:@"v1/rooms/%@/state/m.room.topic", roomId];
    return [httpClient requestWithMethod:@"PUT"
                                    path:path
                              parameters:@{
                                           @"topic": topic
                                           }
                                 success:^(NSDictionary *JSONResponse) {
                                     if (success)
                                     {
                                         success();
                                     }
                                 }
                                 failure:^(NSError *error) {
                                     if (failure)
                                     {
                                         failure(error);
                                     }
                                 }];
}

- (MXHTTPOperation*)topicOfRoom:(NSString*)roomId
                        success:(void (^)(NSString *topic))success
                        failure:(void (^)(NSError *error))failure
{
    NSString *path = [NSString stringWithFormat:@"v1/rooms/%@/state/m.room.topic", roomId];
    return [httpClient requestWithMethod:@"GET"
                                    path:path
                              parameters:nil
                                 success:^(NSDictionary *JSONResponse) {
                                     if (success)
                                     {
                                         success(JSONResponse[@"topic"]);
                                     }
                                 }
                                 failure:^(NSError *error) {
                                     if (failure)
                                     {
                                         failure(error);
                                     }
                                 }];
}

- (MXHTTPOperation*)setRoomName:(NSString*)roomId
                           name:(NSString*)name
                        success:(void (^)())success
                        failure:(void (^)(NSError *error))failure
{
    NSString *path = [NSString stringWithFormat:@"v1/rooms/%@/state/m.room.name", roomId];
    return [httpClient requestWithMethod:@"PUT"
                                    path:path
                              parameters:@{
                                           @"name": name
                                           }
                                 success:^(NSDictionary *JSONResponse) {
                                     if (success)
                                     {
                                         success();
                                     }
                                 }
                                 failure:^(NSError *error) {
                                     if (failure)
                                     {
                                         failure(error);
                                     }
                                 }];
}

- (MXHTTPOperation*)nameOfRoom:(NSString*)roomId
                       success:(void (^)(NSString *name))success
                       failure:(void (^)(NSError *error))failure
{
    NSString *path = [NSString stringWithFormat:@"v1/rooms/%@/state/m.room.name", roomId];
    return [httpClient requestWithMethod:@"GET"
                                    path:path
                              parameters:nil
                                 success:^(NSDictionary *JSONResponse) {
                                     if (success)
                                     {
                                         success(JSONResponse[@"name"]);
                                     }
                                 }
                                 failure:^(NSError *error) {
                                     if (failure)
                                     {
                                         failure(error);
                                     }
                                 }];
}

- (MXHTTPOperation*)joinRoom:(NSString*)roomIdOrAlias
                     success:(void (^)(NSString *theRoomId))success
                     failure:(void (^)(NSError *error))failure
{
    // Characters in a room alias need to be escaped in the URL
    NSString *path = [NSString stringWithFormat:@"v1/join/%@", [roomIdOrAlias stringByAddingPercentEscapesUsingEncoding:NSASCIIStringEncoding]];
    return [httpClient requestWithMethod:@"POST"
                                    path:path
                              parameters:nil
                                 success:^(NSDictionary *JSONResponse) {
                                     if (success)
                                     {
                                         NSString *roomId = JSONResponse[@"room_id"];
                                         if (!roomId.length) {
                                             roomId = roomIdOrAlias;
                                         }
                                         success(roomId);
                                     }
                                 }
                                 failure:^(NSError *error) {
                                     if (failure)
                                     {
                                         failure(error);
                                     }
                                 }];
}

- (MXHTTPOperation*)leaveRoom:(NSString*)roomId
                      success:(void (^)())success
                      failure:(void (^)(NSError *error))failure
{
    return [self doMembershipRequest:roomId
                          membership:@"leave"
                          parameters:nil
                             success:success failure:failure];
}

- (MXHTTPOperation*)inviteUser:(NSString*)userId
                        toRoom:(NSString*)roomId
                       success:(void (^)())success
                       failure:(void (^)(NSError *error))failure
{
    return [self doMembershipRequest:roomId
                          membership:@"invite"
                          parameters:@{
                                       @"user_id": userId
                                       }
                             success:success failure:failure];
}

- (MXHTTPOperation*)kickUser:(NSString*)userId
                    fromRoom:(NSString*)roomId
                      reason:(NSString*)reason
                     success:(void (^)())success
                     failure:(void (^)(NSError *error))failure
{
    NSString *path = [NSString stringWithFormat:@"v1/rooms/%@/state/m.room.member/%@", roomId, userId];
    
    NSMutableDictionary *parameters = [NSMutableDictionary dictionary];
    parameters[@"membership"] = @"leave";
    
    if (reason)
    {
        parameters[@"reason"] = reason;
    }
    
    return [httpClient requestWithMethod:@"PUT"
                                    path:path
                              parameters:parameters
                                 success:^(NSDictionary *JSONResponse) {
                                     if (success)
                                     {
                                         success();
                                     }
                                 }
                                 failure:^(NSError *error) {
                                     if (failure)
                                     {
                                         failure(error);
                                     }
                                 }];
}

- (MXHTTPOperation*)banUser:(NSString*)userId
                     inRoom:(NSString*)roomId
                     reason:(NSString*)reason
                    success:(void (^)())success
                    failure:(void (^)(NSError *error))failure
{
    NSMutableDictionary *parameters = [NSMutableDictionary dictionary];
    parameters[@"user_id"] = userId;
    
    if (reason)
    {
        parameters[@"reason"] = reason;
    }
    
    return [self doMembershipRequest:roomId
                          membership:@"ban"
                          parameters:parameters
                             success:success failure:failure];
}

- (MXHTTPOperation*)unbanUser:(NSString*)userId
                       inRoom:(NSString*)roomId
                      success:(void (^)())success
                      failure:(void (^)(NSError *error))failure
{
    // Do an unban by resetting the user membership to "leave"
    return [self kickUser:userId fromRoom:roomId reason:nil success:success failure:failure];
}

- (MXHTTPOperation*)createRoom:(NSString*)name
                    visibility:(MXRoomVisibility)visibility
                     roomAlias:(NSString*)roomAlias
                         topic:(NSString*)topic
                       success:(void (^)(MXCreateRoomResponse *response))success
                       failure:(void (^)(NSError *error))failure
{
    // All parameters are optional. Fill the request parameters on demand
    NSMutableDictionary *parameters = [NSMutableDictionary dictionary];
    
    if (name)
    {
        parameters[@"name"] = name;
    }
    if (visibility)
    {
        parameters[@"visibility"] = visibility;
    }
    if (roomAlias)
    {
        parameters[@"room_alias_name"] = roomAlias;
    }
    if (topic)
    {
        parameters[@"topic"] = topic;
    }
    
    return [httpClient requestWithMethod:@"POST"
                                    path:@"v1/createRoom"
                              parameters:parameters
                                 success:^(NSDictionary *JSONResponse) {
                                     if (success)
                                     {
                                         MXCreateRoomResponse *response = [MXCreateRoomResponse modelFromJSON:JSONResponse];
                                         success(response);
                                     }
                                 }
                                 failure:^(NSError *error) {
                                     if (failure)
                                     {
                                         failure(error);
                                     }
                                 }];
}

- (MXHTTPOperation*)messagesForRoom:(NSString*)roomId
                               from:(NSString*)from
                                 to:(NSString*)to
                              limit:(NSUInteger)limit
                            success:(void (^)(MXPaginationResponse *paginatedResponse))success
                            failure:(void (^)(NSError *error))failure
{
    NSString *path = [NSString stringWithFormat:@"v1/rooms/%@/messages", roomId];
    
    // All query parameters are optional. Fill the request parameters on demand
    NSMutableDictionary *parameters = [NSMutableDictionary dictionary];
    
    if (from)
    {
        parameters[@"from"] = from;
    }
    if (to)
    {
        parameters[@"to"] = to;
    }
    if (-1 != limit)
    {
        parameters[@"limit"] = [NSNumber numberWithUnsignedInteger:limit];
    }
    
    // List messages in backward order to make the API answer
    parameters[@"dir"] = @"b";
    
    return [httpClient requestWithMethod:@"GET"
                                    path:path
                              parameters:parameters
                                 success:^(NSDictionary *JSONResponse) {
                                     if (success)
                                     {
                                         MXPaginationResponse *paginatedResponse = [MXPaginationResponse modelFromJSON:JSONResponse];
                                         success(paginatedResponse);
                                     }
                                 }
                                 failure:^(NSError *error) {
                                     if (failure)
                                     {
                                         failure(error);
                                     }
                                 }];
}

- (MXHTTPOperation*)membersOfRoom:(NSString*)roomId
                          success:(void (^)(NSArray *roomMemberEvents))success
                          failure:(void (^)(NSError *error))failure
{
    NSString *path = [NSString stringWithFormat:@"v1/rooms/%@/members", roomId];
    
    return [httpClient requestWithMethod:@"GET"
                                    path:path
                              parameters:nil
                                 success:^(NSDictionary *JSONResponse) {
                                     if (success)
                                     {
                                         NSMutableArray *roomMemberEvents = [NSMutableArray array];
                                         
                                         for (NSDictionary *event in JSONResponse[@"chunk"])
                                         {
                                             MXEvent *roomMemberEvent = [MXEvent modelFromJSON:event];
                                             [roomMemberEvents addObject:roomMemberEvent];
                                         }
                                         
                                         success(roomMemberEvents);
                                     }
                                 }
                                 failure:^(NSError *error) {
                                     if (failure)
                                     {
                                         failure(error);
                                     }
                                 }];
}

- (MXHTTPOperation*)stateOfRoom:(NSString*)roomId
                        success:(void (^)(NSDictionary *JSONData))success
                        failure:(void (^)(NSError *error))failure
{
    NSString *path = [NSString stringWithFormat:@"v1/rooms/%@/state", roomId];
    
    return [httpClient requestWithMethod:@"GET"
                                    path:path
                              parameters:nil
                                 success:^(NSDictionary *JSONResponse) {
                                     if (success)
                                     {
                                         success(JSONResponse);
                                     }
                                 }
                                 failure:^(NSError *error) {
                                     if (failure)
                                     {
                                         failure(error);
                                     }
                                 }];
}

- (MXHTTPOperation*)sendTypingNotificationInRoom:(NSString*)roomId
                                          typing:(BOOL)typing
                                         timeout:(NSUInteger)timeout
                                         success:(void (^)())success
                                         failure:(void (^)(NSError *error))failure
{
    NSString *path = [NSString stringWithFormat:@"v1/rooms/%@/typing/%@", roomId, self.credentials.userId];
    
    // Fill the request parameters on demand
    NSMutableDictionary *parameters = [NSMutableDictionary dictionary];
    // Caution: parameters are JSON serialized in http body, we must use a NSNumber created with a boolean for typing value.
    parameters[@"typing"] = [NSNumber numberWithBool:typing];
    if (-1 != timeout)
    {
        parameters[@"timeout"] = [NSNumber numberWithUnsignedInteger:timeout];
    }
    
    MXHTTPOperation *operation = [httpClient requestWithMethod:@"PUT"
                                                          path:path
                                                    parameters:parameters
                                                       success:^(NSDictionary *JSONResponse)
                                  {
                                      if (success)
                                      {
                                          success();
                                      }
                                  }
                                                       failure:^(NSError *error)
                                  {
                                      if (failure)
                                      {
                                          failure(error);
                                      }
                                  }];
    
    // Disable retry for typing notification as it is a very ephemeral piece of information
    operation.maxNumberOfTries = 1;
    
    return operation;
}

- (MXHTTPOperation*)redactEvent:(NSString*)eventId
                         inRoom:(NSString*)roomId
                         reason:(NSString*)reason
                        success:(void (^)())success
                        failure:(void (^)(NSError *error))failure
{
    NSString *path = [NSString stringWithFormat:@"v1/rooms/%@/redact/%@", roomId, eventId];
    
    // All query parameters are optional. Fill the request parameters on demand
    NSMutableDictionary *parameters = [NSMutableDictionary dictionary];
    if (reason)
    {
        parameters[@"reason"] = reason;
    }
    
    return [httpClient requestWithMethod:@"POST"
                                    path:path
                              parameters:parameters
                                 success:^(NSDictionary *JSONResponse) {
                                     if (success)
                                     {
                                         success();
                                     }
                                 }
                                 failure:^(NSError *error) {
                                     if (failure)
                                     {
                                         failure(error);
                                     }
                                 }];
}

- (MXHTTPOperation*)initialSyncOfRoom:(NSString*)roomId
                            withLimit:(NSInteger)limit
                              success:(void (^)(NSDictionary *JSONData))success
                              failure:(void (^)(NSError *error))failure
{
    NSString *path = [NSString stringWithFormat:@"v1/rooms/%@/initialSync", roomId];
    
    return [httpClient requestWithMethod:@"GET"
                                    path:path
                              parameters:@{
                                           @"limit": [NSNumber numberWithInteger:limit]
                                           }
                                 success:^(NSDictionary *JSONResponse) {
                                     if (success)
                                     {
                                         success(JSONResponse);
                                     }
                                 }
                                 failure:^(NSError *error) {
                                     if (failure)
                                     {
                                         failure(error);
                                     }
                                 }];
}


#pragma mark - Profile operations
- (MXHTTPOperation*)setDisplayName:(NSString*)displayname
                           success:(void (^)())success
                           failure:(void (^)(NSError *error))failure
{
    NSString *path = [NSString stringWithFormat:@"v1/profile/%@/displayname", credentials.userId];
    return [httpClient requestWithMethod:@"PUT"
                                    path:path
                              parameters:@{
                                           @"displayname": displayname
                                           }
                                 success:^(NSDictionary *JSONResponse) {
                                     if (success)
                                     {
                                         success();
                                     }
                                 }
                                 failure:^(NSError *error) {
                                     if (failure)
                                     {
                                         failure(error);
                                     }
                                 }];
}

- (MXHTTPOperation*)displayNameForUser:(NSString*)userId
                               success:(void (^)(NSString *displayname))success
                               failure:(void (^)(NSError *error))failure
{
    if (!userId)
    {
        userId = credentials.userId;
    }
    
    NSString *path = [NSString stringWithFormat:@"v1/profile/%@/displayname", userId];
    return [httpClient requestWithMethod:@"GET"
                                    path:path
                              parameters:nil
                                 success:^(NSDictionary *JSONResponse) {
                                     if (success)
                                     {
                                         NSDictionary *cleanedJSONResponse = [MXJSONModel removeNullValuesInJSON:JSONResponse];
                                         success(cleanedJSONResponse[@"displayname"]);
                                     }
                                 }
                                 failure:^(NSError *error) {
                                     if (failure)
                                     {
                                         failure(error);
                                     }
                                 }];
}

- (MXHTTPOperation*)setAvatarUrl:(NSString*)avatarUrl
                         success:(void (^)())success
                         failure:(void (^)(NSError *error))failure
{
    NSString *path = [NSString stringWithFormat:@"v1/profile/%@/avatar_url", credentials.userId];
    return [httpClient requestWithMethod:@"PUT"
                                    path:path
                              parameters:@{
                                           @"avatar_url": avatarUrl
                                           }
                                 success:^(NSDictionary *JSONResponse) {
                                     if (success)
                                     {
                                         success();
                                     }
                                 }
                                 failure:^(NSError *error) {
                                     if (failure)
                                     {
                                         failure(error);
                                     }
                                 }];
}

- (MXHTTPOperation*)avatarUrlForUser:(NSString*)userId
                             success:(void (^)(NSString *avatarUrl))success
                             failure:(void (^)(NSError *error))failure
{
    if (!userId)
    {
        userId = credentials.userId;
    }
    
    NSString *path = [NSString stringWithFormat:@"v1/profile/%@/avatarUrl", userId];
    return [httpClient requestWithMethod:@"GET"
                                    path:path
                              parameters:nil
                                 success:^(NSDictionary *JSONResponse) {
                                     if (success)
                                     {
                                         NSDictionary *cleanedJSONResponse = [MXJSONModel removeNullValuesInJSON:JSONResponse];
                                         success(cleanedJSONResponse[@"avatar_url"]);
                                     }
                                 }
                                 failure:^(NSError *error) {
                                     if (failure)
                                     {
                                         failure(error);
                                     }
                                 }];
}


#pragma mark - Presence operations
- (MXHTTPOperation*)setPresence:(MXPresence)presence andStatusMessage:(NSString*)statusMessage
                        success:(void (^)())success
                        failure:(void (^)(NSError *error))failure
{
    NSString *path = [NSString stringWithFormat:@"v1/presence/%@/status", credentials.userId];
    
    NSMutableDictionary *parameters = [NSMutableDictionary dictionary];
    parameters[@"presence"] = [MXTools presenceString:presence];
    if (statusMessage)
    {
        parameters[@"status_msg"] = statusMessage;
    }
    
    return [httpClient requestWithMethod:@"PUT"
                                    path:path
                              parameters:parameters
                                 success:^(NSDictionary *JSONResponse) {
                                     if (success)
                                     {
                                         success();
                                     }
                                 }
                                 failure:^(NSError *error) {
                                     if (failure)
                                     {
                                         failure(error);
                                     }
                                 }];
}

- (MXHTTPOperation*)presence:(NSString*)userId
                     success:(void (^)(MXPresenceResponse *presence))success
                     failure:(void (^)(NSError *error))failure
{
    if (!userId)
    {
        userId = credentials.userId;
    }
    
    NSString *path = [NSString stringWithFormat:@"v1/presence/%@/status", userId];
    return [httpClient requestWithMethod:@"GET"
                                    path:path
                              parameters:nil
                                 success:^(NSDictionary *JSONResponse) {
                                     if (success)
                                     {
                                         MXPresenceResponse *presence = [MXPresenceResponse modelFromJSON:JSONResponse];
                                         success(presence);
                                     }
                                 }
                                 failure:^(NSError *error) {
                                     if (failure)
                                     {
                                         failure(error);
                                     }
                                 }];
}

- (MXHTTPOperation*)allUsersPresence:(void (^)(NSArray *userPresenceEvents))success
                             failure:(void (^)(NSError *error))failure
{
    // In C-S API v1, the only way to get all user presence is to make
    // a global initialSync
    // @TODO: Change it with C-S API v2 new APIs
    return [self initialSyncWithLimit:0 success:^(NSDictionary *JSONData) {
        if (success)
        {
            success([MXEvent modelsFromJSON:JSONData[@"presence"]]);
        }
        
    } failure:^(NSError *error) {
        if (failure)
        {
            failure(error);
        }
    }];
}

- (MXHTTPOperation*)presenceList:(void (^)(MXPresenceResponse *presence))success
                         failure:(void (^)(NSError *error))failure
{
    NSString *path = [NSString stringWithFormat:@"v1/presence/list/%@", credentials.userId];
    return [httpClient requestWithMethod:@"GET"
                                    path:path
                              parameters:nil
                                 success:^(NSDictionary *JSONResponse) {
                                     if (success)
                                     {
                                         MXPresenceResponse *presence = [MXPresenceResponse modelFromJSON:JSONResponse];
                                         success(presence);
                                     }
                                 }
                                 failure:^(NSError *error) {
                                     if (failure)
                                     {
                                         failure(error);
                                     }
                                 }];
}

- (MXHTTPOperation*)presenceListAddUsers:(NSArray*)users
                                 success:(void (^)())success
                                 failure:(void (^)(NSError *error))failure
{
    NSString *path = [NSString stringWithFormat:@"v1/presence/list/%@", credentials.userId];
    
    NSMutableDictionary *parameters = [NSMutableDictionary dictionary];
    parameters[@"invite"] = users;
    
    return [httpClient requestWithMethod:@"POST"
                                    path:path
                              parameters:parameters
                                 success:^(NSDictionary *JSONResponse) {
                                     if (success)
                                     {
                                         success();
                                     }
                                 }
                                 failure:^(NSError *error) {
                                     if (failure)
                                     {
                                         failure(error);
                                     }
                                 }];
}


#pragma mark - Event operations
- (MXHTTPOperation*)initialSyncWithLimit:(NSInteger)limit
                                 success:(void (^)(NSDictionary *))success
                                 failure:(void (^)(NSError *))failure
{
    return [httpClient requestWithMethod:@"GET"
                                    path:@"v1/initialSync"
                              parameters:@{
                                           @"limit": [NSNumber numberWithInteger:limit]
                                           }
                                 success:^(NSDictionary *JSONResponse) {
                                     if (success)
                                     {
                                         success(JSONResponse);
                                     }
                                 }
                                 failure:^(NSError *error) {
                                     if (failure)
                                     {
                                         failure(error);
                                     }
                                 }];
}

- (MXHTTPOperation *)eventsFromToken:(NSString*)token
                       serverTimeout:(NSUInteger)serverTimeout
                       clientTimeout:(NSUInteger)clientTimeout
                             success:(void (^)(MXPaginationResponse *paginatedResponse))success
                             failure:(void (^)(NSError *error))failure
{
    
    // All query parameters are optional. Fill the request parameters on demand
    NSMutableDictionary *parameters = [NSMutableDictionary dictionary];
    
    if (token)
    {
        parameters[@"from"] = token;
    }
    if (-1 != serverTimeout)
    {
        parameters[@"timeout"] = [NSNumber numberWithInteger:serverTimeout];
    }
    
    NSTimeInterval clientTimeoutInSeconds = clientTimeout;
    if (-1 != clientTimeoutInSeconds)
    {
        // If the Internet connection is lost, this timeout is used to be able to
        // cancel the current request and notify the client so that it can retry with a new request.
        clientTimeoutInSeconds = clientTimeoutInSeconds / 1000;
    }
    
    MXHTTPOperation *operation = [httpClient requestWithMethod:@"GET"
                                                          path:@"v1/events"
                                                    parameters:parameters timeout:clientTimeoutInSeconds
                                                       success:^(NSDictionary *JSONResponse)
                                  {
                                      if (success)
                                      {
                                          MXPaginationResponse *paginatedResponse = [MXPaginationResponse modelFromJSON:JSONResponse];
                                          success(paginatedResponse);
                                      }
                                  }
                                                       failure:^(NSError *error)
                                  {
                                      if (failure)
                                      {
                                          failure(error);
                                      }
                                  }];
    
    // Disable retry because it interferes with clientTimeout
    // Let the client manage retries on events streams
    operation.maxNumberOfTries = 1;
    
    return operation;
}

- (MXHTTPOperation *)syncWithLimit:(NSInteger)limit
                               gap:(BOOL)gap
                              sort:(NSString*)sort
                             since:(NSString*)token
                     serverTimeout:(NSUInteger)serverTimeout
                     clientTimeout:(NSUInteger)clientTimeout
                       setPresence:(NSString*)setPresence
                          backfill:(BOOL)backfill
                           filters:(NSDictionary*)filters
                           success:(void (^)(MXSyncResponse *syncResponse))success
                           failure:(void (^)(NSError *error))failure
{
    // Fill the url parameters (CAUTION: boolean value must be true or false string)
    NSMutableDictionary *parameters = [NSMutableDictionary dictionary];
    
    parameters[@"limit"] = [NSNumber numberWithInteger:limit];
    parameters[@"gap"] = gap ? @"true" : @"false";
    parameters[@"backfill"] = backfill ? @"true" : @"false";
    
    // Handle optional params
    if (sort)
    {
        parameters[@"sort"] = sort;
    }
    if (token)
    {
        parameters[@"since"] = token;
    }
    if (-1 != serverTimeout)
    {
        parameters[@"timeout"] = [NSNumber numberWithInteger:serverTimeout];
    }
    if (setPresence)
    {
        parameters[@"set_presence"] = setPresence;
    }
    if (filters.count)
    {
        [parameters addEntriesFromDictionary:filters];
    }
    
    NSTimeInterval clientTimeoutInSeconds = clientTimeout;
    if (-1 != clientTimeoutInSeconds)
    {
        // If the Internet connection is lost, this timeout is used to be able to
        // cancel the current request and notify the client so that it can retry with a new request.
        clientTimeoutInSeconds = clientTimeoutInSeconds / 1000;
    }
    
    MXHTTPOperation *operation = [httpClient requestWithMethod:@"GET"
                                                          path:@"/_matrix/client/v2_alpha/sync"
                                                    parameters:parameters timeout:clientTimeoutInSeconds
                                                       success:^(NSDictionary *JSONResponse) {
                                                           if (success)
                                                           {
                                                               MXSyncResponse *syncResponse = [MXSyncResponse modelFromJSON:JSONResponse];
                                                               success(syncResponse);
                                                           }
                                                       }
                                                       failure:^(NSError *error) {
                                                           if (failure)
                                                           {
                                                               failure(error);
                                                           }
                                                       }];
    
    // Disable retry because it interferes with clientTimeout
    // Let the client manage retries on events streams
    operation.maxNumberOfTries = 1;
    
    return operation;
}

- (MXHTTPOperation*)publicRooms:(void (^)(NSArray *rooms))success
                        failure:(void (^)(NSError *error))failure
{
    return [httpClient requestWithMethod:@"GET"
                                    path:@"v1/publicRooms"
                              parameters:nil
                                 success:^(NSDictionary *JSONResponse) {
                                     if (success)
                                     {
                                         NSArray *publicRooms = [MXPublicRoom modelsFromJSON:JSONResponse[@"chunk"]];
                                         success(publicRooms);
                                     }
                                 }
                                 failure:^(NSError *error) {
                                     if (failure)
                                     {
                                         failure(error);
                                     }
                                 }];
}


#pragma mark - Directory operations
- (MXHTTPOperation*)roomIDForRoomAlias:(NSString*)roomAlias
                               success:(void (^)(NSString *roomId))success
                               failure:(void (^)(NSError *error))failure
{
    // Note: characters in a room alias need to be escaped in the URL
    NSString *path = [NSString stringWithFormat:@"v1/directory/room/%@", [roomAlias stringByAddingPercentEscapesUsingEncoding:NSASCIIStringEncoding]];
    
    return [httpClient requestWithMethod:@"GET"
                                    path:path
                              parameters:nil
                                 success:^(NSDictionary *JSONResponse) {
                                     if (success)
                                     {
                                         success(JSONResponse[@"room_id"]);
                                     }
                                 }
                                 failure:^(NSError *error) {
                                     if (failure)
                                     {
                                         failure(error);
                                     }
                                 }];
}


#pragma mark - Media Repository API
- (MXHTTPOperation*) uploadContent:(NSData *)data
                          filename:(NSString*)filename
                          mimeType:(NSString *)mimeType
                           timeout:(NSTimeInterval)timeoutInSeconds
                           success:(void (^)(NSString *url))success
                           failure:(void (^)(NSError *error))failure
                    uploadProgress:(void (^)(NSUInteger bytesWritten, long long totalBytesWritten, long long totalBytesExpectedToWrite))uploadProgress
{
    // Define an absolute path based on Matrix content respository path instead of the base url
    NSString* path = [NSString stringWithFormat:@"%@/upload", kMXContentPrefixPath];
    NSDictionary *headers = @{@"Content-Type": mimeType};
    
    NSDictionary *parameters;
    if (filename.length)
    {
        parameters = @{@"filename": filename};
    }
    
    return [httpClient requestWithMethod:@"POST"
                                    path:path
                              parameters:parameters
                                    data:data
                                 headers:headers
                                 timeout:timeoutInSeconds
                          uploadProgress:uploadProgress
                                 success:^(NSDictionary *JSONResponse) {
                                     if (success)
                                     {
                                         NSString *contentURL = JSONResponse[@"content_uri"];
                                         NSLog(@"[MXRestClient] uploadContent succeeded: %@",contentURL);
                                         success(contentURL);
                                     }
                                 }
                                 failure:failure];
}

- (NSString*)urlOfContent:(NSString*)mxcContentURI
{
    NSString *contentURL;
    
    // Replace the "mxc://" scheme by the absolute http location of the content
    if ([mxcContentURI hasPrefix:kMXContentUriScheme])
    {
        NSString *mxMediaPrefix = [NSString stringWithFormat:@"%@%@/download/", homeserver, kMXContentPrefixPath];
        contentURL = [mxcContentURI stringByReplacingOccurrencesOfString:kMXContentUriScheme withString:mxMediaPrefix];
        
        // Remove the auto generated image tag from the URL
        contentURL = [contentURL stringByReplacingOccurrencesOfString:@"#auto" withString:@""];
    }
    
    return contentURL;
}

- (NSString*)urlOfContentThumbnail:(NSString*)mxcContentURI toFitViewSize:(CGSize)viewSize withMethod:(MXThumbnailingMethod)thumbnailingMethod
{
    NSString *thumbnailURL = mxcContentURI;
    
    if ([mxcContentURI hasPrefix:kMXContentUriScheme])
    {
        // Convert first the provided size in pixels
        CGFloat scale = [[UIScreen mainScreen] scale];
        CGSize sizeInPixels = CGSizeMake(viewSize.width * scale, viewSize.height * scale);
        
        // Replace the "mxc://" scheme by the absolute http location for the content thumbnail
        NSString *mxThumbnailPrefix = [NSString stringWithFormat:@"%@%@/thumbnail/", homeserver, kMXContentPrefixPath];
        thumbnailURL = [mxcContentURI stringByReplacingOccurrencesOfString:kMXContentUriScheme withString:mxThumbnailPrefix];
        
        // Convert MXThumbnailingMethod to parameter string
        NSString *thumbnailingMethodString;
        switch (thumbnailingMethod)
        {
            case MXThumbnailingMethodScale:
                thumbnailingMethodString = @"scale";
                break;
                
            case MXThumbnailingMethodCrop:
                thumbnailingMethodString = @"crop";
                break;
        }
        
        // Remove the auto generated image tag from the URL
        thumbnailURL = [thumbnailURL stringByReplacingOccurrencesOfString:@"#auto" withString:@""];
        
        // Add thumbnailing parameters to the URL
        thumbnailURL = [NSString stringWithFormat:@"%@?width=%tu&height=%tu&method=%@", thumbnailURL, (NSUInteger)sizeInPixels.width, (NSUInteger)sizeInPixels.height, thumbnailingMethodString];
    }
    
    return thumbnailURL;
}

- (NSString *)urlOfIdenticon:(NSString *)identiconString
{
    return [NSString stringWithFormat:@"%@%@/identicon/%@", homeserver, kMXContentPrefixPath, [identiconString stringByAddingPercentEncodingWithAllowedCharacters:[NSCharacterSet URLHostAllowedCharacterSet]]];
}


#pragma mark - Identity server API
- (void)setIdentityServer:(NSString *)identityServer
{
    _identityServer = [identityServer copy];
    identityHttpClient = [[MXHTTPClient alloc] initWithBaseURL:[NSString stringWithFormat:@"%@%@", identityServer, kMXIdentityAPIPrefixPath]];
}

- (MXHTTPOperation*)lookup3pid:(NSString*)address
                     forMedium:(MX3PIDMedium)medium
                       success:(void (^)(NSString *userId))success
                       failure:(void (^)(NSError *error))failure
{
    return [identityHttpClient requestWithMethod:@"GET"
                                            path:@"lookup"
                                      parameters:@{
                                                   @"medium": medium,
                                                   @"address": address
                                                   }
                                         success:^(NSDictionary *JSONResponse) {
                                             if (success)
                                             {
                                                 success(JSONResponse[@"mxid"]);
                                             }
                                         }
                                         failure:^(NSError *error) {
                                             if (failure)
                                             {
                                                 failure(error);
                                             }
                                         }];
}

- (void)lookup3pids:(NSArray*)addresses
           forMedia:(NSArray*)media
            success:(void (^)(NSArray *userIds))success
            failure:(void (^)(NSError *error))failure
{
    NSParameterAssert(addresses.count == media.count);
    
    // The identity server does not expose this API yet (@see SYD-7)
    // Do n calls to lookup3pid to implement it
    NSMutableArray *userIds = [NSMutableArray arrayWithCapacity:addresses.count];
    
    NSMutableArray *addresses2 = [NSMutableArray arrayWithArray:addresses];
    NSMutableArray *media2 = [NSMutableArray arrayWithArray:media];
    
    [self lookup3pidsNext:addresses2 forMedia:media2 resultBeingBuilt:userIds success:success failure:failure];
}

- (void)lookup3pidsNext:(NSMutableArray*)addresses
               forMedia:(NSMutableArray*)media
       resultBeingBuilt:(NSMutableArray*)userIds
                success:(void (^)(NSArray *userIds))success
                failure:(void (^)(NSError *error))failure
{
    if (addresses.count)
    {
        // Look up 3PID one by one
        [self lookup3pid:[addresses lastObject] forMedium:[media lastObject] success:^(NSString *userId) {
            
            if (userId) {
                [userIds insertObject:userId atIndex:0];
            }
            else
            {
                // The user is not in Matrix. Mark it as NSNull in the result array
                [userIds insertObject:[NSNull null] atIndex:0];
            }
            
            // Go to the next 3PID
            [addresses removeLastObject];
            [media removeLastObject];
            [self lookup3pidsNext:addresses forMedia:media resultBeingBuilt:userIds success:success failure:failure];
            
        } failure:^(NSError *error) {
            if (failure) {
                failure(error);
            }
        }];
    }
    else
    {
        if (success)
        {
            // We are done
            success(userIds);
        }
    }
}

- (MXHTTPOperation*)requestEmailValidation:(NSString*)email
                              clientSecret:(NSString*)clientSecret
                               sendAttempt:(NSUInteger)sendAttempt
                                   success:(void (^)(NSString *sid))success
                                   failure:(void (^)(NSError *error))failure
{
    // The identity server expects params in the URL
    NSString *path = [NSString stringWithFormat:@"validate/email/requestToken?clientSecret=%@&email=%@&sendAttempt=%tu", clientSecret, email, sendAttempt];
    return [identityHttpClient requestWithMethod:@"POST"
                                            path:path
                                      parameters:nil
                                         success:^(NSDictionary *JSONResponse) {
                                             if (success)
                                             {
                                                 success(JSONResponse[@"sid"]);
                                             }
                                         }
                                         failure:^(NSError *error) {
                                             if (failure)
                                             {
                                                 failure(error);
                                             }
                                         }];
}

- (MXHTTPOperation*)validateEmail:(NSString*)sid
                  validationToken:(NSString*)validationToken
                     clientSecret:(NSString*)clientSecret
                          success:(void (^)(BOOL success))success
                          failure:(void (^)(NSError *error))failure
{
    // The identity server expects params in the URL
    NSString *path = [NSString stringWithFormat:@"validate/email/submitToken?token=%@&sid=%@&clientSecret=%@", validationToken, sid, clientSecret];
    return [identityHttpClient requestWithMethod:@"POST"
                                            path:path
                                      parameters:nil
                                         success:^(NSDictionary *JSONResponse) {
                                             if (success)
                                             {
                                                 NSNumber *successNumber = JSONResponse[@"success"];
                                                 success([successNumber boolValue]);
                                             }
                                         }
                                         failure:^(NSError *error) {
                                             if (failure)
                                             {
                                                 failure(error);
                                             }
                                         }];
}

- (MXHTTPOperation*)bind3PID:(NSString*)userId
                         sid:(NSString*)sid
                clientSecret:(NSString*)clientSecret
                     success:(void (^)(NSDictionary *JSONResponse))success
                     failure:(void (^)(NSError *error))failure
{
    // The identity server expects params in the URL
    NSString *path = [NSString stringWithFormat:@"3pid/bind?mxid=%@&sid=%@&clientSecret=%@", userId, sid, clientSecret];
    return [identityHttpClient requestWithMethod:@"POST"
                                            path:path
                                      parameters:nil
                                         success:^(NSDictionary *JSONResponse) {
                                             if (success)
                                             {
                                                 // For now, provide the JSON response as is
                                                 success(JSONResponse);
                                             }
                                         }
                                         failure:^(NSError *error) {
                                             if (failure)
                                             {
                                                 failure(error);
                                             }
                                         }];
}


#pragma mark - VoIP API
- (MXHTTPOperation *)turnServer:(void (^)(MXTurnServerResponse *))success
                        failure:(void (^)(NSError *))failure
{
    return [httpClient requestWithMethod:@"GET"
                                    path:@"v1/voip/turnServer"
                              parameters:nil
                                 success:^(NSDictionary *JSONResponse) {
                                     if (success)
                                     {
                                         MXTurnServerResponse *turnServerResponse = [MXTurnServerResponse modelFromJSON:JSONResponse];
                                         success(turnServerResponse);
                                     }
                                 }
                                 failure:^(NSError *error) {
                                     if (failure)
                                     {
                                         failure(error);
                                     }
                                 }];
}

@end<|MERGE_RESOLUTION|>--- conflicted
+++ resolved
@@ -298,12 +298,8 @@
                                     data:(NSDictionary *)data
                                   append:(BOOL)append
                                  success:(void (^)())success
-<<<<<<< HEAD
-                                 failure:(void (^)(NSError *))failure {
-=======
                                  failure:(void (^)(NSError *))failure
 {
->>>>>>> 283b7f36
     // Fill the request parameters on demand
     // Caution: parameters are JSON serialized in http body, we must use a NSNumber created with a boolean for append value.
     NSDictionary *parameters = @{
