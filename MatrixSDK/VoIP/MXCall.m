/*
 Copyright 2015 OpenMarket Ltd
 Copyright 2018 New Vector Ltd
 Copyright 2019 The Matrix.org Foundation C.I.C

 Licensed under the Apache License, Version 2.0 (the "License");
 you may not use this file except in compliance with the License.
 You may obtain a copy of the License at

 http://www.apache.org/licenses/LICENSE-2.0

 Unless required by applicable law or agreed to in writing, software
 distributed under the License is distributed on an "AS IS" BASIS,
 WITHOUT WARRANTIES OR CONDITIONS OF ANY KIND, either express or implied.
 See the License for the specific language governing permissions and
 limitations under the License.
 */


#import "MXCall.h"

#import "MXCallStack.h"
#import "MXEvent.h"
#import "MXSession.h"
#import "MXTools.h"
#import "MXSDKOptions.h"
#import "MXEnumConstants.h"

#import "MXCallInviteEventContent.h"
#import "MXCallAnswerEventContent.h"
#import "MXCallSelectAnswerEventContent.h"
#import "MXCallCandidatesEventContent.h"
#import "MXCallRejectEventContent.h"
#import "MXCallNegotiateEventContent.h"
#import "MXCallReplacesEventContent.h"
#import "MXCallRejectReplacementEventContent.h"
#import "MXUserModel.h"
#import "MXCallCapabilitiesModel.h"
#import "MatrixSDKSwiftHeader.h"

#pragma mark - Constants definitions
NSString *const kMXCallStateDidChange = @"kMXCallStateDidChange";
NSString *const kMXCallSupportsHoldingStatusDidChange = @"kMXCallSupportsHoldingStatusDidChange";
NSString *const kMXCallSupportsTransferringStatusDidChange = @"kMXCallSupportsTransferringStatusDidChange";

@interface MXCall ()
#if TARGET_OS_IPHONE
<MXiOSAudioOutputRouterDelegate>
#endif
{
    /**
     The manager of this object.
     */
    MXCallManager *callManager;

    /**
     The call object managed by the call stack
     */
    id<MXCallStackCall> callStackCall;

    /**
     The invite sent to/received by the peer
     */
    MXCallInviteEventContent *callInviteEventContent;

    /**
     The date when the communication has been established.
     */
    NSDate *callConnectedDate;

    /**
     The total duration of the call. It is computed when the call ends.
     */
    NSUInteger totalCallDuration;

    /**
     Timer to expire an invite.
     */
    NSTimer *inviteExpirationTimer;

    /**
     A queue of gathered local ICE candidates waiting to be sent to the other peer.
     */
    NSMutableArray<NSDictionary *> *localICECandidates;

    /**
     Timer for sending local ICE candidates.
     */
    NSTimer *localIceGatheringTimer;

    /**
     Cache for self.calleeId.
     */
    NSString *calleeId;
    
    /**
     Operation queue to collect operations before turn server response received.
     */
    NSOperationQueue *callStackCallOperationQueue;
}

/**
 Selected answer for this call. Can be nil.
 */
@property (nonatomic, strong) MXEvent *selectedAnswer;

@property (readwrite, nonatomic) BOOL isVideoCall;
@property (nonatomic, readwrite) MXiOSAudioOutputRouter *audioOutputRouter;

@end

@implementation MXCall

@synthesize partyId = _partyId;

- (instancetype)initWithRoomId:(NSString *)roomId andCallManager:(MXCallManager *)theCallManager
{
    // For 1:1 call, use the room as the call signaling room
    return [self initWithRoomId:roomId callSignalingRoomId:roomId andCallManager:theCallManager];
}

- (instancetype)initWithRoomId:(NSString *)roomId callSignalingRoomId:(NSString *)callSignalingRoomId andCallManager:(MXCallManager *)theCallManager;
{
    self = [super init];
    if (self)
    {
        callManager = theCallManager;

        // PSTN calls received in the terminated app state(with the room automatically created
        // and joined server-side) will not necessarily be synced and stored locally yet.
        _room = [callManager.mxSession getOrCreateRoom: roomId];
        
        _callSignalingRoom = [callManager.mxSession roomWithRoomId:callSignalingRoomId];

        _callId = [[NSUUID UUID] UUIDString];
        _callUUID = [NSUUID UUID];
        _callerId = callManager.mxSession.myUserId;

        _state = MXCallStateFledgling;
        _endReason = MXCallEndReasonUnknown;

        // Consider we are using a conference call when there are more than 2 users
        _isConferenceCall = (2 < _room.summary.membersCount.joined);

        localICECandidates = [NSMutableArray array];

        // Prevent the session from being paused so that the client can send call matrix
        // events to the other peer to establish the call  even if the app goes in background
        // meanwhile
        [callManager.mxSession retainPreventPause];

        callStackCall = [callManager.callStack createCall];
        if (nil == callStackCall)
        {
            MXLogError(@"[MXCall][%@] Error: Cannot create call. [MXCallStack createCall] returned nil.", _callId);
            [callManager.mxSession releasePreventPause];
            return nil;
        }

        callStackCall.delegate = self;
        
        callStackCallOperationQueue = [NSOperationQueue mainQueue];
        callStackCallOperationQueue.maxConcurrentOperationCount = 1;
        callStackCallOperationQueue.suspended = YES;

        // Set up TURN/STUN servers if we have them
        if (callManager.turnServersReceived)
        {
            [self configureTurnOrSTUNServers];
            
            //  do not wait for turn server response for future operations
            callStackCallOperationQueue.suspended = NO;
        }
        else
        {
            //  add an observer for turn servers received notification
            [[NSNotificationCenter defaultCenter] addObserver:self
                                                     selector:@selector(turnServersReceived:)
                                                         name:kMXCallManagerTurnServersReceived
                                                       object:nil];
        }
        
        MXLogDebug(@"[MXCall][%@] Initialized with room_id: %@, signalingRoomId: %@", _callId, roomId, callSignalingRoomId)
    }
    return self;
}

- (NSString *)partyId
{
    if (_partyId == nil)
    {
        _partyId = callManager.mxSession.myDeviceId;
    }
    return _partyId;
}

- (void)calleeId:(void (^)(NSString * _Nonnull))onComplete
{
    if (calleeId)
    {
        onComplete(calleeId);
    }
    else
    {
        // Set caleeId only for regular calls
        if (!_isConferenceCall)
        {
            MXWeakify(self);
            [_room state:^(MXRoomState *roomState) {
                MXStrongifyAndReturnIfNil(self);

                MXRoomMembers *roomMembers = roomState.members;
                for (MXRoomMember *roomMember in roomMembers.joinedMembers)
                {
                    if (![roomMember.userId isEqualToString:self.callerId])
                    {
                        self->calleeId = roomMember.userId;
                        break;
                    }
                }

                onComplete(self->calleeId);
            }];
        }
    }
}

- (void)handleCallEvent:(MXEvent *)event
{
    switch (event.eventType)
    {
        case MXEventTypeCallInvite:
            [self handleCallInvite:event];
            break;
        case MXEventTypeCallAnswer:
            [self handleCallAnswer:event];
            break;
        case MXEventTypeCallSelectAnswer:
            [self handleCallSelectAnswer:event];
            break;
        case MXEventTypeCallHangup:
            [self handleCallHangup:event];
            break;
        case MXEventTypeCallCandidates:
            [self handleCallCandidates:event];
            break;
        case MXEventTypeCallReject:
            [self handleCallReject:event];
            break;
        case MXEventTypeCallNegotiate:
            [self handleCallNegotiate:event];
            break;
        case MXEventTypeCallReplaces:
            [self handleCallReplaces:event];
            break;
        case MXEventTypeCallRejectReplacement:
            [self handleCallRejectReplacement:event];
            break;
        default:
            break;
    }
}

#pragma mark - Controls
- (void)callWithVideo:(BOOL)video
{
    MXLogDebug(@"[MXCall][%@] callWithVideo: %@", _callId, video ? @"YES" : @"NO");
    
    _isIncoming = NO;

    self.isVideoCall = video;

    [self setState:MXCallStateWaitLocalMedia reason:nil];
    
    [MXSDKOptions.sharedInstance.analyticsDelegate trackCallStartedWithVideo:self.isVideoCall
                                                        numberOfParticipants:self.room.summary.membersCount.joined
                                                                    incoming:self.isIncoming];

    MXWeakify(self);
    [callStackCallOperationQueue addOperationWithBlock:^{
        MXStrongifyAndReturnIfNil(self);
        
        MXWeakify(self);
        [self->callStackCall startCapturingMediaWithVideo:video success:^() {
            MXStrongifyAndReturnIfNil(self);
            
#if TARGET_OS_IPHONE
            [self.audioOutputRouter reroute];
#endif
            
            MXWeakify(self);
            [self->callStackCall createOffer:^(NSString *sdp) {
                MXStrongifyAndReturnIfNil(self);

                [self setState:MXCallStateCreateOffer reason:nil];

                MXLogDebug(@"[MXCall][%@] callWithVideo: Offer created: %@", self.callId, sdp);

                // The call invite can sent to the HS
                NSMutableDictionary *content = [@{
                    @"call_id": self.callId,
                    @"offer": @{
                            @"type": kMXCallSessionDescriptionTypeStringOffer,
                            @"sdp": sdp
                    },
                    @"version": kMXCallVersion,
                    @"lifetime": @(self->callManager.inviteLifetime),
                    @"capabilities": @{@"m.call.transferee": @(NO)},
                    @"party_id": self.partyId
                } mutableCopy];
                
                NSString *directUserId = self.room.directUserId;
                if (directUserId)
                {
                    content[@"invitee"] = directUserId;
                }
                
                MXWeakify(self);
                [self.callSignalingRoom sendEventOfType:kMXEventTypeStringCallInvite content:content threadId:nil localEcho:nil success:^(NSString *eventId) {

                    self->callInviteEventContent = [MXCallInviteEventContent modelFromJSON:content];
                    [self setState:MXCallStateInviteSent reason:nil];

                } failure:^(NSError *error) {
                    MXStrongifyAndReturnIfNil(self);
                    
                    MXLogError(@"[MXCall][%@] callWithVideo: ERROR: Cannot send m.call.invite event.", self.callId);
                    [self didEncounterError:error reason:MXCallHangupReasonUnknownError];
                }];

            } failure:^(NSError *error) {
                MXStrongifyAndReturnIfNil(self);
                
                MXLogError(@"[MXCall][%@] callWithVideo: ERROR: Cannot create offer. Error: %@", self.callId, error);
                [self didEncounterError:error reason:MXCallHangupReasonIceFailed];
            }];
        } failure:^(NSError *error) {
            MXStrongifyAndReturnIfNil(self);
            
            MXLogError(@"[MXCall][%@] callWithVideo: ERROR: Cannot start capturing media. Error: %@", self.callId, error);
            [self didEncounterError:error reason:MXCallHangupReasonUserMediaFailed];
        }];
    }];
}

- (void)answer
{
    MXLogDebug(@"[MXCall][%@] answer", _callId);
    
    MXWeakify(self);
    [callStackCallOperationQueue addOperationWithBlock:^{
        
        MXStrongifyAndReturnIfNil(self);
        
        // Sanity check on the call state
        // Note that e2e rooms requires several attempts of [MXCall answer] in case of unknown devices
        if (self.state == MXCallStateRinging
            || (self.callSignalingRoom.summary.isEncrypted && self.state == MXCallStateCreateAnswer))
        {
            [self setState:MXCallStateCreateAnswer reason:nil];

            MXWeakify(self);
            void(^answer)(void) = ^{
                MXStrongifyAndReturnIfNil(self);

                MXLogDebug(@"[MXCall][%@] answer: answering...", self.callId);

                // The incoming call is accepted
                if (self->inviteExpirationTimer)
                {
                    [self->inviteExpirationTimer invalidate];
                    self->inviteExpirationTimer = nil;
                }

                // Create a sdp answer from the offer we got
                [self setState:MXCallStateConnecting reason:nil];

                MXWeakify(self);
                [self->callStackCall createAnswer:^(NSString *sdpAnswer) {
                    MXStrongifyAndReturnIfNil(self);

                    MXLogDebug(@"[MXCall][%@] answer - Created SDP:\n%@", self.callId, sdpAnswer);

                    // The call invite can sent to the HS
                    NSDictionary *content = @{
                                              @"call_id": self.callId,
                                              @"answer": @{
                                                      @"type": kMXCallSessionDescriptionTypeStringAnswer,
                                                      @"sdp": sdpAnswer
                                                      },
                                              @"capabilities": @{@"m.call.transferee": @(NO)},
                                              @"version": kMXCallVersion,
                                              @"party_id": self.partyId
                                              };
                    
                    MXWeakify(self);
                    
                    [self.callSignalingRoom sendEventOfType:kMXEventTypeStringCallAnswer content:content threadId:nil localEcho:nil success:^(NSString *eventId){
                        //  assume for now, this is the selected answer
                        self.selectedAnswer = [MXEvent modelFromJSON:@{
                            @"event_id": eventId,
                            @"sender": self.callSignalingRoom.mxSession.myUserId,
                            @"room_id": self.callSignalingRoom.roomId,
                            @"type": kMXEventTypeStringCallAnswer,
                            @"content": content
                        }];
                    } failure:^(NSError *error) {
                        MXStrongifyAndReturnIfNil(self);
                        
                        MXLogError(@"[MXCall][%@] answer: ERROR: Cannot send m.call.answer event.", self.callId);
                        [self didEncounterError:error reason:MXCallHangupReasonUnknownError];
                    }];

                } failure:^(NSError *error) {
                    MXStrongifyAndReturnIfNil(self);
                    
                    MXLogError(@"[MXCall][%@] answer: ERROR: Cannot create answer. Error: %@", self.callId, error);
                    [self didEncounterError:error reason:MXCallHangupReasonIceFailed];
                }];
            };
            
            // If the room is encrypted, we need to check that encryption is set up
            // in the room before actually answering.
            // That will allow MXCall to send ICE candidates events without encryption errors like
            // MXEncryptingErrorUnknownDeviceReason.
            if (self.callSignalingRoom.summary.isEncrypted)
            {
                MXLogDebug(@"[MXCall][%@] answer: ensuring encryption is ready to use ...", self.callId);
                
                MXWeakify(self);
                [self->callManager.mxSession.crypto ensureEncryptionInRoom:self.callSignalingRoom.roomId success:answer failure:^(NSError *error) {
                    MXStrongifyAndReturnIfNil(self);
                    
                    MXLogError(@"[MXCall][%@] answer: ERROR: [MXCrypto ensureEncryptionInRoom] failed. Error: %@", self.callId, error);
                    [self didEncounterError:error reason:MXCallHangupReasonUnknownError];
                }];
            }
            else
            {
                answer();
            }
            
            
        }
        else
        {
            //  Since we're queueing the operations until we receive turn servers from the HS,
            //  if user answers the call too quickly (before we receive turn servers from HS), then
            //  we immediately continue on the operation queue, which causes the call state is not ringing yet,
            //  because the operations are asynchronous. On this situation we cannot really answer the call.
            //  So, retry this operation in a short future.
            MXWeakify(self);
            dispatch_after(dispatch_time(DISPATCH_TIME_NOW, 0.5 * NSEC_PER_SEC), dispatch_get_main_queue(), ^{
                MXStrongifyAndReturnIfNil(self);
                if (self.state != MXCallStateEnded)
                {
                    [self answer];
                }
            });
        }
    }];
}

- (void)hangup
{
    //  hangup with the default reason
    [self hangupWithReason:MXCallHangupReasonUserHangup];
}

- (void)hangupWithReason:(MXCallHangupReason)reason
{
    [self hangupWithReason:reason
                    signal:YES];
}

- (void)hangupWithReason:(MXCallHangupReason)reason
                  signal:(BOOL)signal
{
    MXLogDebug(@"[MXCall][%@] hangupWithReason: %@, signal: %@", _callId, [MXTools callHangupReasonString:reason], signal ? @"YES" : @"NO");
    
    if (self.state == MXCallStateRinging && [callInviteEventContent.version isEqualToString:kMXCallVersion])
    {
        // Create the reject event for new call invites
        NSDictionary *content = @{
                                  @"call_id": _callId,
                                  @"version": kMXCallVersion,
                                  @"party_id": self.partyId
                                  };
        
        void(^terminateBlock)(void) = ^{
            //  terminate with a fake reject event
            MXEvent *fakeEvent = [MXEvent modelFromJSON:@{
                @"type": kMXEventTypeStringCallReject,
                @"content": content
            }];
            fakeEvent.sender = self->callManager.mxSession.myUserId;
            [self terminateWithReason:fakeEvent];
        };
        
        if (signal)
        {
            // Send the reject event
            MXWeakify(self);
            [_callSignalingRoom sendEventOfType:kMXEventTypeStringCallReject content:content threadId:nil localEcho:nil success:^(NSString *eventId) {
                terminateBlock();
            } failure:^(NSError *error) {
                MXStrongifyAndReturnIfNil(self);
                
                MXLogError(@"[MXCall][%@] hangup: ERROR: Cannot send m.call.reject event.", self.callId);
                [self didEncounterError:error reason:MXCallHangupReasonUnknownError];
            }];
        }
        else
        {
            terminateBlock();
        }
        return;
    }
    
    if (self.state != MXCallStateEnded)
    {
        // Create the hangup event
        NSDictionary *content = @{
                                  @"call_id": _callId,
                                  @"version": kMXCallVersion,
                                  @"party_id": self.partyId,
                                  @"reason": [MXTools callHangupReasonString:reason]
                                  };
        
        void(^terminateBlock)(void) = ^{
            //  terminate with a fake hangup event
            MXEvent *fakeEvent = [MXEvent modelFromJSON:@{
                @"type": kMXEventTypeStringCallHangup,
                @"content": content
            }];
            fakeEvent.sender = self->callManager.mxSession.myUserId;
            [self terminateWithReason:fakeEvent];
        };
        
        if (signal)
        {
            //  Send the hangup event
            MXWeakify(self);
<<<<<<< HEAD
            [_callSignalingRoom sendEventOfType:kMXEventTypeStringCallHangup content:content threadId:nil localEcho:nil success:^(NSString *eventId) {
                [[MXSDKOptions sharedInstance].analyticsDelegate trackValue:@(reason)
                                                                   category:kMXAnalyticsVoipCategory
                                                                       name:kMXAnalyticsVoipNameCallHangup];
=======
            [_callSignalingRoom sendEventOfType:kMXEventTypeStringCallHangup content:content localEcho:nil success:^(NSString *eventId) {
                [MXSDKOptions.sharedInstance.analyticsDelegate trackCallEndedWithDuration:self.duration
                                                                                    video:self.isVideoCall
                                                                     numberOfParticipants:self.room.summary.membersCount.joined
                                                                                 incoming:self.isIncoming];
>>>>>>> 532e32fe
                
                terminateBlock();
            } failure:^(NSError *error) {
                MXStrongifyAndReturnIfNil(self);
                
                MXLogError(@"[MXCall][%@] hangupWithReason: ERROR: Cannot send m.call.hangup event.", self.callId);
                [self didEncounterError:error reason:MXCallHangupReasonUnknownError];
            }];
        }
        else
        {
            terminateBlock();
        }
    }
}

#pragma mark - Hold

- (BOOL)supportsHolding
{
    if (callInviteEventContent && _selectedAnswer && [callInviteEventContent.version isEqualToString:kMXCallVersion])
    {
        MXCallAnswerEventContent *content = [MXCallAnswerEventContent modelFromJSON:_selectedAnswer.content];
        return [content.version isEqualToString:kMXCallVersion];
    }
    return NO;
}

- (void)hold:(BOOL)hold
{
    MXLogDebug(@"[MXCall][%@] hold: %@", self.callId, hold ? @"YES" : @"NO");
    
    if (_state < MXCallStateConnected)
    {
        //  call not connected yet, cannot be holded/unholded
        return;
    }
    
    if (hold)
    {
        if (_state == MXCallStateOnHold || _state == MXCallStateRemotelyOnHold)
        {
            //  already holded
            return;
        }
    }
    else
    {
        if (_state == MXCallStateRemotelyOnHold)
        {
            //  remotely holded calls cannot be unholded
            return;
        }
        if (_state == MXCallStateConnected)
        {
            //  already connected
            return;
        }
    }
    
    MXWeakify(self);
    [callStackCallOperationQueue addOperationWithBlock:^{
        MXStrongifyAndReturnIfNil(self);
        
        MXWeakify(self);
        [self->callStackCall hold:hold success:^(NSString * _Nonnull sdp) {
            MXStrongifyAndReturnIfNil(self);
            
            MXLogDebug(@"[MXCall][%@] offer created: %@", self.callId, sdp);

            // The call hold offer can sent to the HS
            NSMutableDictionary *content = [@{
                @"call_id": self.callId,
                @"description": @{
                        @"type": kMXCallSessionDescriptionTypeStringOffer,
                        @"sdp": sdp
                },
                @"version": kMXCallVersion,
                @"lifetime": @(self->callManager.negotiateLifetime),
                @"party_id": self.partyId
            } mutableCopy];
            
            MXWeakify(self);
            [self.callSignalingRoom sendEventOfType:kMXEventTypeStringCallNegotiate content:content threadId:nil localEcho:nil success:^(NSString *eventId) {

                if (hold)
                {
                    [self setState:MXCallStateOnHold reason:nil];
                }
                else
                {
                    [self setState:MXCallStateConnected reason:nil];
                }

            } failure:^(NSError *error) {
                MXStrongifyAndReturnIfNil(self);
                
                MXLogError(@"[MXCall][%@] hold: ERROR: Cannot send m.call.negotiate event.", self.callId);
                [self didEncounterError:error reason:MXCallHangupReasonUnknownError];
            }];
            
        } failure:^(NSError * _Nonnull error) {
            MXStrongifyAndReturnIfNil(self);
            
            MXLogError(@"[MXCall][%@] hold: ERROR: Cannot create offer. Error: %@", self.callId, error);
            [self didEncounterError:error reason:MXCallHangupReasonIceFailed];
        }];
    }];
}

- (BOOL)isOnHold
{
    return _state == MXCallStateOnHold || _state == MXCallStateRemotelyOnHold;
}

#pragma mark - Transfer

- (BOOL)supportsTransferring
{
    if (self.isIncoming)
    {
        return callInviteEventContent.capabilities.transferee;
    }
    else if (_selectedAnswer)
    {
        MXCallAnswerEventContent *content = [MXCallAnswerEventContent modelFromJSON:_selectedAnswer.content];
        return content.capabilities.transferee;
    }
    return NO;
}

- (void)transferToRoom:(NSString * _Nullable)targetRoomId
                  user:(MXUserModel * _Nullable)targetUser
            createCall:(NSString * _Nullable)createCallId
             awaitCall:(NSString * _Nullable)awaitCallId
               success:(void (^)(NSString * _Nonnull eventId))success
               failure:(void (^)(NSError * _Nullable error))failure
{
    MXLogDebug(@"[MXCall][%@] transferToRoom: %@, user: %@, createCall: %@, awaitCall: %@", _callId, targetRoomId, targetUser.userId, createCallId, awaitCallId)
    
    MXCallReplacesEventContent *content = [[MXCallReplacesEventContent alloc] init];
    
    //  base fields
    content.callId = self.callId;
    content.versionString = kMXCallVersion;
    content.partyId = self.partyId;
    
    //  other fields
    content.replacementId = [[NSUUID UUID] UUIDString];
    content.lifetime = self->callManager.transferLifetime;
    
    if (targetRoomId)
    {
        content.targetRoomId = targetRoomId;
    }
    if (targetUser)
    {
        content.targetUser = targetUser;
    }
    if (createCallId)
    {
        content.createCallId = createCallId;
    }
    if (awaitCallId)
    {
        content.awaitCallId = awaitCallId;
    }
    
    MXWeakify(self);
    [self.callSignalingRoom sendEventOfType:kMXEventTypeStringCallReplaces
                                    content:content.JSONDictionary
                                   threadId:nil
                                  localEcho:nil
                                    success:^(NSString *eventId) {
        MXStrongifyAndReturnIfNil(self);
        
        [self hangupWithReason:MXCallHangupReasonUserHangup signal:NO];
        if (success)
        {
            success(eventId);
        }
    }
                                    failure:^(NSError *error) {
        MXStrongifyAndReturnIfNil(self);
        
        MXLogError(@"[MXCall][%@] transferToRoom: ERROR: Cannot send m.call.replaces event.", self.callId);
        if (failure)
        {
            failure(error);
        }
    }];
}

#pragma mark - DTMF

- (BOOL)supportsDTMF
{
    return [callStackCall canSendDTMF];
}

- (BOOL)sendDTMF:(NSString * _Nonnull)tones
        duration:(NSUInteger)duration
    interToneGap:(NSUInteger)interToneGap
{
    return [callStackCall sendDTMF:tones duration:duration interToneGap:interToneGap];
}

#pragma mark - Properties

- (void)setSelectedAnswer:(MXEvent *)selectedAnswer
{
    if (_selectedAnswer == selectedAnswer)
    {
        //  already the same, ignore it
        return;
    }
    
    _selectedAnswer = selectedAnswer;
    
    if ([_delegate respondsToSelector:@selector(callSupportsHoldingStatusDidChange:)])
    {
        [_delegate callSupportsHoldingStatusDidChange:self];
    }
    
    if ([_delegate respondsToSelector:@selector(callSupportsTransferringStatusDidChange:)])
    {
        [_delegate callSupportsTransferringStatusDidChange:self];
    }
    
    // Broadcast the new call statuses
    
    [[NSNotificationCenter defaultCenter] postNotificationName:kMXCallSupportsHoldingStatusDidChange
                                                        object:self
                                                      userInfo:nil];
    
    [[NSNotificationCenter defaultCenter] postNotificationName:kMXCallSupportsTransferringStatusDidChange
                                                        object:self
                                                      userInfo:nil];
}

- (void)setState:(MXCallState)state reason:(MXEvent *)event
{
    MXLogDebug(@"[MXCall][%@] setState: Old: %@. New: %@", _callId, @(_state), @(state));

    // Manage call duration
    if (MXCallStateConnected == state)
    {
        if (_state != MXCallStateOnHold && _state != MXCallStateRemotelyOnHold)
        {
            // Set the start point
            callConnectedDate = [NSDate date];
            
            // Mark call as established
            _established = YES;
        }
    }
    else if (MXCallStateEnded == state)
    {
        // Release the session pause prevention 
        [callManager.mxSession releasePreventPause];

        // Store the total duration
        totalCallDuration = self.duration;
        
        [MXSDKOptions.sharedInstance.analyticsDelegate trackCallEndedWithDuration:self.duration
                                                                            video:self.isVideoCall
                                                             numberOfParticipants:self.room.summary.membersCount.joined
                                                                         incoming:self.isIncoming];
        
        // Terminate the call at the stack level
        [callStackCall end];
    }
    else if (MXCallStateInviteSent == state)
    {
        // Start the life expiration timer for the sent invitation
        inviteExpirationTimer = [[NSTimer alloc] initWithFireDate:[NSDate dateWithTimeIntervalSinceNow:callManager.inviteLifetime / 1000]
                                                         interval:0
                                                           target:self
                                                         selector:@selector(expireCallInvite)
                                                         userInfo:nil
                                                          repeats:NO];
        [[NSRunLoop mainRunLoop] addTimer:inviteExpirationTimer forMode:NSDefaultRunLoopMode];
    }

    _state = state;

    if (_delegate)
    {
        [_delegate call:self stateDidChange:_state reason:event];
    }

    // Broadcast the new call state
    [[NSNotificationCenter defaultCenter] postNotificationName:kMXCallStateDidChange object:self userInfo:nil];
}

#if TARGET_OS_IPHONE
- (void)setSelfVideoView:(nullable UIView *)selfVideoView
#elif TARGET_OS_OSX
- (void)setSelfVideoView:(nullable NSView *)selfVideoView
#endif
{
    if (selfVideoView != _selfVideoView)
    {
        _selfVideoView = selfVideoView;
        
        MXWeakify(self);
        [callStackCallOperationQueue addOperationWithBlock:^{
            MXStrongifyAndReturnIfNil(self);
            
            self->callStackCall.selfVideoView = selfVideoView;
        }];
    }
}

#if TARGET_OS_IPHONE
- (void)setRemoteVideoView:(nullable UIView *)remoteVideoView
#elif TARGET_OS_OSX
- (void)setRemoteVideoView:(nullable NSView *)remoteVideoView
#endif
{
    if (remoteVideoView != _remoteVideoView)
    {
        _remoteVideoView = remoteVideoView;
        
        MXWeakify(self);
        [callStackCallOperationQueue addOperationWithBlock:^{
            MXStrongifyAndReturnIfNil(self);
            
            self->callStackCall.remoteVideoView = remoteVideoView;
        }];
    }
}

#if TARGET_OS_IPHONE
- (UIDeviceOrientation)selfOrientation
{
    return callStackCall.selfOrientation;
}
#endif

#if TARGET_OS_IPHONE
- (void)setSelfOrientation:(UIDeviceOrientation)selfOrientation
{
    if (callStackCall.selfOrientation != selfOrientation)
    {
        callStackCall.selfOrientation = selfOrientation;
    }
}
#endif

- (BOOL)audioMuted
{
    return callStackCall.audioMuted;
}

- (void)setAudioMuted:(BOOL)audioMuted
{
    callStackCall.audioMuted = audioMuted;
}

- (BOOL)videoMuted
{
    return callStackCall.videoMuted;
}

- (void)setVideoMuted:(BOOL)videoMuted
{
    callStackCall.videoMuted = videoMuted;
}

- (void)setIsVideoCall:(BOOL)isVideoCall
{
    _isVideoCall = isVideoCall;
    [self configureAudioOutputRouter];
}

- (MXiOSAudioOutputRouter *)audioOutputRouter
{
    if (_audioOutputRouter == nil)
    {
        [self configureAudioOutputRouter];
    }
    return _audioOutputRouter;
}

- (AVCaptureDevicePosition)cameraPosition
{
    return callStackCall.cameraPosition;
}

- (void)setCameraPosition:(AVCaptureDevicePosition)cameraPosition
{
    if (cameraPosition != callStackCall.cameraPosition)
    {
        callStackCall.cameraPosition = cameraPosition;
    }
}

- (NSUInteger)duration
{
    NSUInteger duration = 0;

    if (MXCallStateConnected == _state)
    {
        duration = [[NSDate date] timeIntervalSinceDate:callConnectedDate] * 1000;
    }
    else if (MXCallStateEnded == _state)
    {
        duration = totalCallDuration;
    }
    return duration;
}

- (void)setConsulting:(BOOL)consulting
{
    if (_consulting != consulting)
    {
        _consulting = consulting;
        
        if ([_delegate respondsToSelector:@selector(callConsultingStatusDidChange:)])
        {
            [_delegate callConsultingStatusDidChange:self];
        }
    }
}

- (void)setAssertedIdentity:(MXAssertedIdentityModel *)assertedIdentity
{
    if (![_assertedIdentity isEqual:assertedIdentity])
    {
        _assertedIdentity = assertedIdentity;
        
        if (self.isEstablished && _state != MXCallStateEnded)
        {
            //  reset call connected date
            callConnectedDate = [NSDate date];
        }
        
        if ([_delegate respondsToSelector:@selector(callAssertedIdentityDidChange:)])
        {
            [_delegate callAssertedIdentityDidChange:self];
        }
    }
}

#pragma mark - MXCallStackCallDelegate
- (void)callStackCall:(id<MXCallStackCall>)callStackCall onICECandidateWithSdpMid:(NSString *)sdpMid sdpMLineIndex:(NSInteger)sdpMLineIndex candidate:(NSString *)candidate
{
    // Candidates are sent in a special way because we try to amalgamate
    // them into one message
    // No need for locking data as everything is running on the main thread
    [localICECandidates addObject:@{
                                    @"sdpMid": sdpMid,
                                    @"sdpMLineIndex": @(sdpMLineIndex),
                                    @"candidate":candidate
                                    }
     ];

    // Send candidates every 100ms max. This value gives enough time to the underlaying call stack
    // to gather several ICE candidates
    [localIceGatheringTimer invalidate];
    localIceGatheringTimer = [NSTimer scheduledTimerWithTimeInterval:0.1 target:self selector:@selector(sendLocalIceCandidates) userInfo:self repeats:NO];
}

- (void)sendLocalIceCandidates
{
    localIceGatheringTimer = nil;

    if (localICECandidates.count)
    {
        MXLogDebug(@"MXCall][%@] onICECandidate: Send %tu candidates", _callId, localICECandidates.count);

        NSDictionary *content = @{
                                  @"version": kMXCallVersion,
                                  @"call_id": _callId,
                                  @"candidates": localICECandidates,
                                  @"party_id": self.partyId
                                  };

        MXWeakify(self);
        [_callSignalingRoom sendEventOfType:kMXEventTypeStringCallCandidates content:content threadId:nil localEcho:nil success:nil failure:^(NSError *error) {
            MXStrongifyAndReturnIfNil(self);
            
            MXLogError(@"[MXCall][%@] onICECandidate: Warning: Cannot send m.call.candidates event.", self.callId);
            [self didEncounterError:error reason:MXCallHangupReasonUnknownError];
        }];

        [localICECandidates removeAllObjects];
    }
}

- (void)callStackCallDidRemotelyHold:(id<MXCallStackCall>)callStackCall
{
    MXLogDebug(@"[MXCall][%@] callStackCallDidRemotelyHold", _callId);
    
    if (self.state == MXCallStateConnected)
    {
        [self setState:MXCallStateRemotelyOnHold reason:nil];
    }
}

- (void)callStackCall:(id<MXCallStackCall>)callStackCall onError:(NSError *)error
{
    MXLogError(@"[MXCall][%@] callStackCall didEncounterError: %@", _callId, error);
    
    if (self.isEstablished)
    {
        [self didEncounterError:error reason:MXCallHangupReasonIceTimeout];
    }
    else
    {
        [self didEncounterError:error reason:MXCallHangupReasonIceFailed];
    }
}

- (void)callStackCallDidConnect:(id<MXCallStackCall>)callStackCall
{
    MXLogDebug(@"[MXCall][%@] callStackCallDidConnect", _callId);
    
    if (self.state == MXCallStateConnecting || self.state == MXCallStateRemotelyOnHold)
    {
        [self setState:MXCallStateConnected reason:nil];
    }
}

#pragma mark - Event Handlers

- (void)handleCallInvite:(MXEvent *)event
{
    MXLogDebug(@"[MXCall][%@] handleCallInvite", _callId)
    
    callInviteEventContent = [MXCallInviteEventContent modelFromJSON:event.content];
    
    if ([self isMyEvent:event])
    {
        return;
    }

    // Incoming call

    if (_state >= MXCallStateRinging)
    {
        //  already ringing, do nothing
        return;
    }

    _callId = callInviteEventContent.callId;
    _callerId = event.sender;
    _callerName = [callManager.mxSession userWithUserId:_callerId].displayname;
    MXRoom *signalingRoom = [callManager.mxSession roomWithRoomId:event.roomId];
    //  for virtual signaling rooms, use the real room's info instead
    if (signalingRoom.accountData.virtualRoomInfo.isVirtual)
    {
        MXRoom *nativeRoom = [callManager.mxSession roomWithRoomId:signalingRoom.accountData.virtualRoomInfo.nativeRoomId];
        if (nativeRoom.isDirect)
        {
            _callerId = nativeRoom.directUserId;
            _callerName = [callManager.mxSession userWithUserId:_callerId].displayname;
        }
        else
        {
            _callerName = nativeRoom.summary.displayname;
        }
    }
    calleeId = callManager.mxSession.myUserId;
    _isIncoming = YES;

    // Store if it is voice or video call
    self.isVideoCall = callInviteEventContent.isVideoCall;
    
    [MXSDKOptions.sharedInstance.analyticsDelegate trackCallStartedWithVideo:self.isVideoCall
                                                        numberOfParticipants:self.room.summary.membersCount.joined
                                                                    incoming:self.isIncoming];

    [self setState:MXCallStateWaitLocalMedia reason:nil];
    
    MXWeakify(self);
    [callStackCallOperationQueue addOperationWithBlock:^{
        MXStrongifyAndReturnIfNil(self);
        
        MXWeakify(self);
        [self->callStackCall startCapturingMediaWithVideo:self.isVideoCall success:^{
            MXStrongifyAndReturnIfNil(self);
            
#if TARGET_OS_IPHONE
            [self.audioOutputRouter reroute];
#endif
            
            [self->callStackCall handleOffer:self->callInviteEventContent.offer.sdp
                                     success:^{
                MXStrongifyAndReturnIfNil(self);
                
                // Check whether the call has not been ended.
                if (self.state != MXCallStateEnded)
                {
                    [self setState:MXCallStateRinging reason:event];
                }
            }
                                     failure:^(NSError * _Nonnull error) {
                MXStrongifyAndReturnIfNil(self);
                
                MXLogError(@"[MXCall][%@] handleCallInvite: ERROR: Couldn't handle offer. Error: %@", self.callId, error);
                [self didEncounterError:error reason:MXCallHangupReasonUnknownError];
            }];
            
            
        } failure:^(NSError *error) {
            MXStrongifyAndReturnIfNil(self);
            
            MXLogError(@"[MXCall][%@] handleCallInvite: startCapturingMediaWithVideo : ERROR: Couldn't start capturing. Error: %@", self.callId, error);
            [self didEncounterError:error reason:MXCallHangupReasonUserMediaFailed];
        }];

        // Start expiration timer
        self->inviteExpirationTimer = [[NSTimer alloc] initWithFireDate:[NSDate dateWithTimeIntervalSinceNow:self->callInviteEventContent.lifetime / 1000]
                                                         interval:0
                                                           target:self
                                                         selector:@selector(expireCallInvite)
                                                         userInfo:nil
                                                          repeats:NO];
        [[NSRunLoop mainRunLoop] addTimer:self->inviteExpirationTimer forMode:NSDefaultRunLoopMode];
    }];
}

- (void)handleCallAnswer:(MXEvent *)event
{
    MXLogDebug(@"[MXCall][%@] handleCallAnswer", _callId)
    
    if ([self isMyEvent:event])
    {
        return;
    }
    
    // Listen to answer event only for call we are making, not receiving
    if (!_isIncoming)
    {
        if (_selectedAnswer)
        {
            //  there is already a selected answer, ignore this one
            return;
        }
        
        // MXCall receives this event only when it placed a call
        MXCallAnswerEventContent *content = [MXCallAnswerEventContent modelFromJSON:event.content];

        // The peer accepted our outgoing call
        if (inviteExpirationTimer)
        {
            [inviteExpirationTimer invalidate];
            inviteExpirationTimer = nil;
        }
        
        //  mark this as the selected one
        self.selectedAnswer = event;
        
        void(^continueBlock)(void) = ^{
            // Let's the stack finalise the connection
            [self setState:MXCallStateConnecting reason:event];
            
            MXWeakify(self);
            [self->callStackCall handleAnswer:content.answer.sdp
                                success:^{}
                                failure:^(NSError *error) {
                MXStrongifyAndReturnIfNil(self);
                
                MXLogError(@"[MXCall][%@] handleCallAnswer: ERROR: Cannot send handle answer. Error: %@\nEvent: %@", self.callId, error, event);
                self.selectedAnswer = nil;
                [self didEncounterError:error reason:MXCallHangupReasonIceFailed];
            }];
        };
        
        //  The content doesn't have to have a partyId, as `content.version` fallbacks to `kMXCallVersion` if not provided.
        if ([content.version isEqualToString:kMXCallVersion] && content.partyId)
        {
            NSDictionary *selectAnswerContent = @{
                @"call_id": self.callId,
                @"version": kMXCallVersion,
                @"party_id": self.partyId,
                @"selected_party_id": content.partyId
            };
            
            MXWeakify(self);
            [self.callSignalingRoom sendEventOfType:kMXEventTypeStringCallSelectAnswer
                                            content:selectAnswerContent
                                           threadId:nil
                                          localEcho:nil
                                            success:^(NSString *eventId) {
                
                continueBlock();
                
            } failure:^(NSError *error) {
                MXStrongifyAndReturnIfNil(self);
                
                MXLogError(@"[MXCall][%@] handleCallAnswer: ERROR: Cannot send m.call.select_answer event. Error: %@\n", self.callId, error);
                self.selectedAnswer = nil;
                [self didEncounterError:error reason:MXCallHangupReasonUnknownError];
            }];
        }
        else
        {
            continueBlock();
        }
    }
    else if (_state == MXCallStateRinging)
    {
        // Else this event means that the call has been answered by the user from
        // another device
        [self onCallAnsweredElsewhere];
    }
}

- (void)handleCallSelectAnswer:(MXEvent *)event
{
    MXLogDebug(@"[MXCall][%@] handleCallSelectAnswer", _callId)
    
    if ([self isMyEvent:event])
    {
        return;
    }
    
    if (_isIncoming)
    {
        MXCallSelectAnswerEventContent *content = [MXCallSelectAnswerEventContent modelFromJSON:event.content];
        if (![content.selectedPartyId isEqualToString:self.partyId])
        {
            //  a different answer is selected, also our assumption was wrong
            self.selectedAnswer = nil;
            
            // This means that the call has been answered (accepted/rejected) by another user/device
            [self onCallAnsweredElsewhere];
        }
    }
}

- (void)handleCallHangup:(MXEvent *)event
{
    MXLogDebug(@"[MXCall][%@] handleCallHangup", _callId)
    
    if (_state != MXCallStateEnded)
    {
        [self terminateWithReason:event];
    }
}

- (void)handleCallCandidates:(MXEvent *)event
{
    MXLogDebug(@"[MXCall][%@] handleCallCandidates", _callId)
    
    if ([self isMyEvent:event])
    {
        return;
    }

    MXWeakify(self);
    [callStackCallOperationQueue addOperationWithBlock:^{
        MXStrongifyAndReturnIfNil(self);
        
        MXCallCandidatesEventContent *content = [MXCallCandidatesEventContent modelFromJSON:event.content];

        MXLogDebug(@"[MXCall][%@] handleCallCandidates: %@", self.callId, content.candidates);
        for (MXCallCandidate *canditate in content.candidates)
        {
            [self->callStackCall handleRemoteCandidate:canditate.JSONDictionary];
        }
    }];
}

- (void)handleCallReject:(MXEvent *)event
{
    MXLogDebug(@"[MXCall][%@] handleCallReject", _callId)
    
    if ([self isMyEvent:event])
    {
        return;
    }
    
    // Listen to answer event only for call we are making, not receiving
    if (!_isIncoming)
    {
        if (_selectedAnswer)
        {
            //  there is already a selected answer, ignore this one
            return;
        }
        
        // The peer rejected our outgoing call
        if (inviteExpirationTimer)
        {
            [inviteExpirationTimer invalidate];
            inviteExpirationTimer = nil;
        }
        
        if (_state != MXCallStateEnded)
        {
            MXCallRejectEventContent *content = [MXCallRejectEventContent modelFromJSON:event.content];
            self.selectedAnswer = event;
            
            NSDictionary *selectAnswerContent = @{
                @"call_id": self.callId,
                @"version": kMXCallVersion,
                @"party_id": self.partyId,
                @"selected_party_id": content.partyId
            };
            
            MXWeakify(self);
            [self.callSignalingRoom sendEventOfType:kMXEventTypeStringCallSelectAnswer
                                            content:selectAnswerContent
                                           threadId:nil
                                          localEcho:nil
                                            success:^(NSString *eventId) {
                
                MXStrongifyAndReturnIfNil(self);
                
                [self terminateWithReason:event];
                
            } failure:^(NSError *error) {
                MXStrongifyAndReturnIfNil(self);
                
                MXLogError(@"[MXCall][%@] handleCallReject: ERROR: Cannot send m.call.select_answer event. Error: %@\n", self.callId, error);
                self.selectedAnswer = nil;
                [self didEncounterError:error reason:MXCallHangupReasonUnknownError];
            }];
        }
    }
    else
    {
        [self onCallDeclinedElsewhere];
    }
}

- (void)handleCallNegotiate:(MXEvent *)event
{
    MXLogDebug(@"[MXCall][%@] handleCallNegotiate", _callId)
    
    if ([self isMyEvent:event])
    {
        return;
    }
    
    if (![self canHandleNegotiationEvent:event])
    {
        return;
    }
    
    MXWeakify(self);
    [callStackCallOperationQueue addOperationWithBlock:^{
        MXStrongifyAndReturnIfNil(self);
        
        MXCallNegotiateEventContent *content = [MXCallNegotiateEventContent modelFromJSON:event.content];
        
        if (content.sessionDescription.type == MXCallSessionDescriptionTypeOffer)
        {
            // Store if it is voice or video call
            self.isVideoCall = content.isVideoCall;

            MXWeakify(self);
            [self->callStackCall handleOffer:content.sessionDescription.sdp
                                     success:^{
                MXStrongifyAndReturnIfNil(self);
                
                //  TODO: Get offer type from handleOffer and decide auto-accept it or not
                //  auto-accept negotiations for now
                MXWeakify(self);
                [self->callStackCall createAnswer:^(NSString * _Nonnull sdpAnswer) {
                    MXStrongifyAndReturnIfNil(self);
                    
                    MXLogDebug(@"[MXCall][%@] handleCallNegotiate: answer negotiation - Created SDP:\n%@", self.callId, sdpAnswer);
                    
                    NSDictionary *content = @{
                        @"call_id": self.callId,
                        @"description": @{
                                @"type": kMXCallSessionDescriptionTypeStringAnswer,
                                @"sdp": sdpAnswer
                        },
                        @"version": kMXCallVersion,
                        @"party_id": self.partyId
                    };
                    
                    MXWeakify(self);
                    [self.callSignalingRoom sendEventOfType:kMXEventTypeStringCallNegotiate content:content threadId:nil localEcho:nil success:nil failure:^(NSError *error) {
                        MXStrongifyAndReturnIfNil(self);
                        
                        MXLogError(@"[MXCall][%@] handleCallNegotiate: negotiate answer: ERROR: Cannot send m.call.negotiate event.", self.callId);
                        [self didEncounterError:error reason:MXCallHangupReasonUnknownError];
                    }];
                } failure:^(NSError * _Nonnull error) {
                    MXStrongifyAndReturnIfNil(self);
                    
                    MXLogError(@"[MXCall][%@] handleCallNegotiate: negotiate answer: ERROR: Cannot create negotiate answer. Error: %@", self.callId, error);
                    [self didEncounterError:error reason:MXCallHangupReasonIceFailed];
                }];
            }
                                     failure:^(NSError * _Nonnull error) {
                MXStrongifyAndReturnIfNil(self);
                
                MXLogError(@"[MXCall][%@] handleCallNegotiate: ERROR: Couldn't handle negotiate offer. Error: %@", self.callId, error);
                [self didEncounterError:error reason:MXCallHangupReasonIceFailed];
            }];
        }
        else if (content.sessionDescription.type == MXCallSessionDescriptionTypeAnswer)
        {
            MXWeakify(self);
            [self->callStackCall handleAnswer:content.sessionDescription.sdp
                                success:^{}
                                failure:^(NSError *error) {
                MXStrongifyAndReturnIfNil(self);
                
                MXLogError(@"[MXCall][%@] handleCallNegotiate: ERROR: Cannot send handle negotiate answer. Error: %@\nEvent: %@", self.callId, error, event);
                [self didEncounterError:error reason:MXCallHangupReasonIceFailed];
            }];
        }
    }];
}

- (void)handleCallReplaces:(MXEvent *)event
{
    MXLogDebug(@"[MXCall][%@] handleCallReplaces", _callId)
}

- (void)handleCallRejectReplacement:(MXEvent *)event
{
    MXLogDebug(@"[MXCall][%@] handleCallRejectReplacement", _callId)
}

#if TARGET_OS_IPHONE
#pragma mark - MXiOSAudioOutputRouterDelegate

- (void)audioOutputRouterWithDidUpdateRoute:(MXiOSAudioOutputRouter *)router
{
    if ([_delegate respondsToSelector:@selector(callAudioOutputRouteTypeDidChange:)])
    {
        [_delegate callAudioOutputRouteTypeDidChange:self];
    }
}

- (void)audioOutputRouterWithDidUpdateAvailableRouteTypes:(MXiOSAudioOutputRouter *)router
{
    if ([_delegate respondsToSelector:@selector(callAvailableAudioOutputsDidChange:)])
    {
        [_delegate callAvailableAudioOutputsDidChange:self];
    }
}
#endif

#pragma mark - Private methods

- (void)configureAudioOutputRouter
{
#if TARGET_OS_IPHONE
    _audioOutputRouter = [[MXiOSAudioOutputRouter alloc] initForCall:self];
    _audioOutputRouter.delegate = self;
#endif
}

- (void)turnServersReceived:(NSNotification *)notification
{
    [[NSNotificationCenter defaultCenter] removeObserver:self name:kMXCallManagerTurnServersReceived object:nil];
    
    [self configureTurnOrSTUNServers];
    
    //  continue on operations waiting on the queue
    callStackCallOperationQueue.suspended = NO;
}

- (void)configureTurnOrSTUNServers
{
    // Set up TURN/STUN servers
    if (callManager.turnServers)
    {
        [callStackCall addTURNServerUris:callManager.turnServers.uris
                            withUsername:callManager.turnServers.username
                                password:callManager.turnServers.password];
    }
    else if (callManager.fallbackSTUNServer)
    {
        MXLogDebug(@"[MXCall][%@] No TURN server: using fallback STUN server: %@", _callId, callManager.fallbackSTUNServer);
        [callStackCall addTURNServerUris:@[callManager.fallbackSTUNServer] withUsername:nil password:nil];
    }
    else if (!callManager.turnServers && !callManager.fallbackSTUNServer)
    {
        MXLogDebug(@"[MXCall][%@] No TURN server and no fallback STUN server", _callId);

        // Setup the call with no STUN server
        [callStackCall addTURNServerUris:nil withUsername:nil password:nil];
    }
}

- (BOOL)canHandleNegotiationEvent:(MXEvent *)event
{
    BOOL result = NO;
    if (_isIncoming)
    {
        MXLogDebug(@"[MXCall][%@] canHandleNegotiationEvent: YES", _callId)
        return YES;
    }
    
    //  outgoing call, check the event coming from the same user with the selected answer
    if (_selectedAnswer && [_selectedAnswer.sender isEqualToString:event.sender])
    {
        MXCallEventContent *selectedAnswerContent = [MXCallEventContent modelFromJSON:_selectedAnswer.content];
        MXCallNegotiateEventContent *content = [MXCallNegotiateEventContent modelFromJSON:event.content];
        
        //  return if user-id and party-id matches
        result = [selectedAnswerContent.partyId isEqualToString:content.partyId];
    }
    
    MXLogDebug(@"[MXCall][%@] canHandleNegotiationEvent: %@", _callId, result ? @"YES" : @"NO")
    return result;
}

- (BOOL)isMyEvent:(MXEvent *)event
{
    BOOL result = NO;
    if ([event.sender isEqualToString:_callSignalingRoom.mxSession.myUserId])
    {
        MXCallEventContent *content = [MXCallEventContent modelFromJSON:event.content];
        result = [content.partyId isEqualToString:_callSignalingRoom.mxSession.myDeviceId];
    }
    MXLogDebug(@"[MXCall][%@] isMyEvent: %@", _callId, result ? @"YES" : @"NO")
    return result;
}

- (NSString *)description
{
    return [NSString stringWithFormat:@"<MXCall: %p> id: %@ - isVideoCall: %@ - isIncoming: %@ - state: %@", self, _callId, @(_isVideoCall), @(_isIncoming), @(_state)];
}

- (void)terminateWithReason:(MXEvent *)event
{
    if (inviteExpirationTimer)
    {
        [inviteExpirationTimer invalidate];
        inviteExpirationTimer = nil;
    }

    // Do not refresh TURN servers config anymore
    [localIceGatheringTimer invalidate];
    localIceGatheringTimer = nil;

    // Terminate the call at the stack level
    [callStackCall end];
    
    // Determine call end reason
    if (event)
    {
        switch (event.eventType)
        {
            case MXEventTypeCallHangup:
            {
                MXCallHangupEventContent *content = [MXCallHangupEventContent modelFromJSON:event.content];
                MXCallHangupReason reason = content.reasonType;
                
                switch (reason) 
                {
                    case MXCallHangupReasonUserHangup:
                        if ([event.sender isEqualToString:callManager.mxSession.myUserId])
                        {
                            if ([content.partyId isEqualToString:self.partyId])
                            {
                                _endReason = MXCallEndReasonHangup;
                            }
                            else
                            {
                                _endReason = MXCallEndReasonHangupElsewhere;
                            }
                        }
                        else if (!self.isEstablished && !self.isIncoming)
                        {
                            _endReason = MXCallEndReasonBusy;
                        }
                        else
                        {
                            _endReason = MXCallEndReasonRemoteHangup;
                        }
                        break;
                    case MXCallHangupReasonIceFailed:
                    case MXCallHangupReasonIceTimeout:
                    case MXCallHangupReasonUserMediaFailed:
                    case MXCallHangupReasonUnknownError:
                        _endReason = MXCallEndReasonUnknown;
                        break;
                    case MXCallHangupReasonInviteTimeout:
                        _endReason = MXCallEndReasonMissed;
                        break;
                }
                break;
            }
            case MXEventTypeCallReject:
            {
                _endReason = MXCallEndReasonBusy;
                break;
            }
            default:
            {
                _endReason = MXCallEndReasonHangup;
                break;
            }
        }
    }
    else
    {
        _endReason = MXCallEndReasonHangup;
    }
    
    MXLogDebug(@"[MXCall][%@] terminateWithReason: %@, endReason: %ld", _callId, event, (long)_endReason);

    [self setState:MXCallStateEnded reason:event];
}

- (void)didEncounterError:(NSError *)error reason:(MXCallHangupReason)reason
{
    if ([_delegate respondsToSelector:@selector(call:didEncounterError:reason:)])
    {
        [_delegate call:self didEncounterError:error reason:reason];
        [MXSDKOptions.sharedInstance.analyticsDelegate trackCallErrorWithReason:reason
                                                                          video:self.isVideoCall
                                                           numberOfParticipants:self.room.summary.membersCount.joined
                                                                       incoming:self.isIncoming];
    }
    else
    {
        [self hangupWithReason:reason];
    }
}

- (void)expireCallInvite
{
    MXLogDebug(@"[MXCall][%@] expireCallInvite", _callId)
    
    if (inviteExpirationTimer)
    {
        inviteExpirationTimer = nil;

        if (!_isIncoming)
        {
            // Terminate the call at the stack level we initiated
            [callStackCall end];
        }

        // Send the notif that the call expired to the app
        [self setState:MXCallStateInviteExpired reason:nil];
        
        // Set appropriate call end reason
        _endReason = MXCallEndReasonMissed;

        // And set the final state: MXCallStateEnded
        [self setState:MXCallStateEnded reason:nil];

        // The call manager can now ignore this call
        [callManager removeCall:self];
    }
}

- (void)onCallAnsweredElsewhere
{
    MXLogDebug(@"[MXCall][%@] onCallAnsweredElsewhere", _callId)
    
    // Send the notif that the call has been answered from another device to the app
    [self setState:MXCallStateAnsweredElseWhere reason:nil];
    
    // Set appropriate call end reason
    _endReason = MXCallEndReasonAnsweredElseWhere;

    // And set the final state: MXCallStateEnded
    [self setState:MXCallStateEnded reason:nil];

    // The call manager can now ignore this call
    [callManager removeCall:self];
}

- (void)onCallDeclinedElsewhere
{
    MXLogDebug(@"[MXCall][%@] onCallDeclinedElsewhere", _callId)
    
    // Send the notif that the call has been answered from another device to the app
    [self setState:MXCallStateAnsweredElseWhere reason:nil];
    
    // Set appropriate call end reason
    _endReason = MXCallEndReasonHangupElsewhere;

    // And set the final state: MXCallStateEnded
    [self setState:MXCallStateEnded reason:nil];

    // The call manager can now ignore this call
    [callManager removeCall:self];
}

@end<|MERGE_RESOLUTION|>--- conflicted
+++ resolved
@@ -541,18 +541,11 @@
         {
             //  Send the hangup event
             MXWeakify(self);
-<<<<<<< HEAD
             [_callSignalingRoom sendEventOfType:kMXEventTypeStringCallHangup content:content threadId:nil localEcho:nil success:^(NSString *eventId) {
-                [[MXSDKOptions sharedInstance].analyticsDelegate trackValue:@(reason)
-                                                                   category:kMXAnalyticsVoipCategory
-                                                                       name:kMXAnalyticsVoipNameCallHangup];
-=======
-            [_callSignalingRoom sendEventOfType:kMXEventTypeStringCallHangup content:content localEcho:nil success:^(NSString *eventId) {
                 [MXSDKOptions.sharedInstance.analyticsDelegate trackCallEndedWithDuration:self.duration
                                                                                     video:self.isVideoCall
                                                                      numberOfParticipants:self.room.summary.membersCount.joined
                                                                                  incoming:self.isIncoming];
->>>>>>> 532e32fe
                 
                 terminateBlock();
             } failure:^(NSError *error) {
