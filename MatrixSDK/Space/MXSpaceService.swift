--- conflicted
+++ resolved
@@ -592,13 +592,7 @@
     
     private func computSpaceGraph(with result: PrepareDataResult, roomIds: [String], directRoomIds: Set<String>, nextSyncToken: String, completion: @escaping (_ graph: MXSpaceGraphData) -> Void) {
         let startDate = Date()
-<<<<<<< HEAD
-        MXLog.debug("[MXSpaceService] computSpaceGraph: started for \(roomIds.count) rooms, \(directRoomIds.count) direct rooms, \(result.spaces.count) spaces, \(result.spaces.reduce(0, { $0 + $1.childSpaces.count })) child spaces, \(result.directRoomIdsPerMemberId.count) members")
-        
-=======
         MXLog.debug("[MXSpaceService] computSpaceGraph: started for \(roomIds.count) rooms, \(directRoomIds.count) direct rooms, \(result.spaces.count) spaces, \(result.spaces.reduce(0, { $0 + $1.childSpaces.count })) child spaces, \(result.spaces.reduce(0, { $0 + $1.childRoomIds.count })) child rooms,  \(result.spaces.reduce(0, { $0 + $1.otherMembersId.count })) other members, \(result.directRoomIdsPerMemberId.count) members")
-
->>>>>>> 6f4095c1
         self.processingQueue.async {
             var parentIdsPerRoomId: [String : Set<String>] = [:]
             result.spaces.forEach { space in
