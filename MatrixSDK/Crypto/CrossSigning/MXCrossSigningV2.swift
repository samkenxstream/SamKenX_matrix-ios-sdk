//
// Copyright 2022 The Matrix.org Foundation C.I.C
//
// Licensed under the Apache License, Version 2.0 (the "License");
// you may not use this file except in compliance with the License.
// You may obtain a copy of the License at
//
// http://www.apache.org/licenses/LICENSE-2.0
//
// Unless required by applicable law or agreed to in writing, software
// distributed under the License is distributed on an "AS IS" BASIS,
// WITHOUT WARRANTIES OR CONDITIONS OF ANY KIND, either express or implied.
// See the License for the specific language governing permissions and
// limitations under the License.
//

import Foundation

#if DEBUG

/// An implementation of `MXCrossSigning` compatible with `MXCryptoV2` and `MatrixSDKCrypto`
class MXCrossSigningV2: NSObject, MXCrossSigning {
    enum Error: Swift.Error {
        case missingAuthSession
        case cannotUnsetTrust
    }
    
    var state: MXCrossSigningState {
        guard let info = myUserCrossSigningKeys else {
            return .notBootstrapped
        }
    
        if info.trustLevel.isVerified {
            return hasAllPrivateKeys ? .canCrossSign : .trustCrossSigning
        } else {
            return .crossSigningExists
        }
    }
    
    private(set) var myUserCrossSigningKeys: MXCrossSigningInfo?
    
    var canTrustCrossSigning: Bool {
        return state.rawValue >= MXCrossSigningState.trustCrossSigning.rawValue
    }
    
    var canCrossSign: Bool {
        return state.rawValue >= MXCrossSigningState.canCrossSign.rawValue
    }
    
    var hasAllPrivateKeys: Bool {
        let status = crossSigning.crossSigningStatus()
        return status.hasMaster && status.hasSelfSigning && status.hasUserSigning
    }
    
    private let crossSigning: MXCryptoCrossSigning
    private let infoSource: MXCrossSigningInfoSource
    private let restClient: MXRestClient
    
    private let log = MXNamedLog(name: "MXCrossSigningV2")
    
    init(crossSigning: MXCryptoCrossSigning, restClient: MXRestClient) {
        self.crossSigning = crossSigning
        self.infoSource = MXCrossSigningInfoSource(source: crossSigning)
        self.restClient = restClient
    }
    
    func setup(
        withPassword password: String,
        success: @escaping () -> Void,
        failure: @escaping (Swift.Error) -> Void
    ) {
        log.debug("->")
        
        Task {
            do {
                let authParams = try await authParameters(password: password)
                try await crossSigning.bootstrapCrossSigning(authParams: authParams)
                
                log.debug("Completed cross signing setup")
                await MainActor.run {
                    success()
                }
            } catch {
                log.error("Cannot setup cross signing", context: error)
                await MainActor.run {
                    failure(error)
                }
            }
        }
    }
    
    func setup(
        withAuthParams authParams: [AnyHashable: Any],
        success: @escaping () -> Void,
        failure: @escaping (Swift.Error) -> Void
    ) {
        log.debug("->")
        
        Task {
            do {
                try await crossSigning.bootstrapCrossSigning(authParams: authParams)
                
                log.debug("Completed cross signing setup")
                await MainActor.run {
                    success()
                }
            } catch {
                log.error("Cannot setup cross signing", context: error)
                await MainActor.run {
                    failure(error)
                }
            }
        }
    }
    
    func refreshState(
        success: ((Bool) -> Void)?,
        failure: ((Swift.Error) -> Void)? = nil
    ) {
        log.debug("->")
        
        Task {
            do {
<<<<<<< HEAD
                try await crossSigning.updateTrackedUsers(users: [crossSigning.userId])
=======
                try await crossSigning.downloadKeys(users: [crossSigning.userId])
>>>>>>> 03d3104c
                myUserCrossSigningKeys = infoSource.crossSigningInfo(userId: crossSigning.userId)
                
                log.debug("Cross signing state refreshed")
                await MainActor.run {
                    success?(true)
                }
            } catch {
                log.error("Cannot refresh cross signing state", context: error)
                await MainActor.run {
                    failure?(error)
                }
            }
        }
    }

    func crossSignDevice(
        withDeviceId deviceId: String,
        success: @escaping () -> Void,
        failure: @escaping (Swift.Error) -> Void
    ) {
        log.debug("->")
        
        Task {
            do {
                try await crossSigning.manuallyVerifyDevice(userId: crossSigning.userId, deviceId: deviceId)
                
                log.debug("Successfully cross-signed a device")
                await MainActor.run {
                    success()
                }
            } catch {
                log.error("Failed cross-signing a device", context: error)
                await MainActor.run {
                    failure(error)
                }
            }
        }
    }

    func signUser(
        withUserId userId: String,
        success: @escaping () -> Void,
        failure: @escaping (Swift.Error) -> Void
    ) {
        log.debug("->")
        
        Task {
            do {
                try await crossSigning.manuallyVerifyUser(userId: userId)
                log.debug("Successfully cross-signed a user")
                
                await MainActor.run {
                    success()
                }
            } catch {
                log.error("Failed cross-signing a user", context: error)
                await MainActor.run {
                    failure(error)
                }
            }
        }
    }
    
    func crossSigningKeys(forUser userId: String) -> MXCrossSigningInfo? {
        return infoSource.crossSigningInfo(userId: userId)
    }
    
    // MARK: - Private
    
    private func authParameters(password: String) async throws -> [AnyHashable: Any] {
        let authSession: MXAuthenticationSession? = try await performCallbackRequest { completion in
            restClient.authSession {
                completion(.success($0))
            } failure: {
                completion(.failure($0 ?? Error.missingAuthSession))
            }
        }

        guard
            let authSession = authSession,
            let session = authSession.session,
            let userId = restClient.credentials?.userId
        else {
            log.error("Missing parameters")
            throw Error.missingAuthSession
        }

        return [
            "session": session,
            "user": userId,
            "password": password,
            "type": kMXLoginFlowTypePassword
        ]
    }
}

extension MXCrossSigningV2: MXRecoveryServiceDelegate {
    func setUserVerification(
        _ verificationStatus: Bool,
        forUser userId: String,
        success: @escaping () -> Void,
        failure: @escaping (Swift.Error?) -> Void
    ) {
        guard verificationStatus else {
            log.failure("Cannot unset user trust")
            failure(Error.cannotUnsetTrust)
            return
        }
        signUser(withUserId: userId, success: success, failure: failure)
    }
}

#endif<|MERGE_RESOLUTION|>--- conflicted
+++ resolved
@@ -121,11 +121,7 @@
         
         Task {
             do {
-<<<<<<< HEAD
-                try await crossSigning.updateTrackedUsers(users: [crossSigning.userId])
-=======
                 try await crossSigning.downloadKeys(users: [crossSigning.userId])
->>>>>>> 03d3104c
                 myUserCrossSigningKeys = infoSource.crossSigningInfo(userId: crossSigning.userId)
                 
                 log.debug("Cross signing state refreshed")
