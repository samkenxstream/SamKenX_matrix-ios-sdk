//
//  MXKeyVerificationManagerV2.swift
//  MatrixSDK
//
//  Created by Element on 05/07/2022.
//

import Foundation

#if DEBUG

import MatrixSDKCrypto

/// Result of processing updates on verification object (request or transaction)
/// after each sync loop
enum MXKeyVerificationUpdateResult {
    // The object has not changed since last sync
    case noUpdates
    // The object's state has changed
    case updated
    // The object is no longer available (e.g. it was cancelled)
    case removed
}

protocol MXKeyVerificationTransactionV2: MXKeyVerificationTransaction {
    func processUpdates() -> MXKeyVerificationUpdateResult
}

typealias MXCryptoVerificationHandler = MXCryptoVerificationRequesting & MXCryptoSASVerifying & MXCryptoQRCodeVerifying

class MXKeyVerificationManagerV2: NSObject, MXKeyVerificationManager {
    enum Error: Swift.Error {
        case methodNotSupported
        case unknownFlowId
        case missingRoom
        case missingDeviceId
    }
    
    // A set of room events we have to monitor manually to synchronize CryptoMachine
    // and verification UI, optionally triggering global notifications.
    static let dmEventTypes: Set<MXEventType> = [
        .roomMessage, // Verification request in DM is wrapped inside `m.room.message`
        .keyVerificationReady,
        .keyVerificationStart,
        .keyVerificationAccept,
        .keyVerificationKey,
        .keyVerificationMac,
        .keyVerificationCancel,
        .keyVerificationDone,
    ]
    
    // A set of to-device events we have to monitor manually to synchronize CryptoMachine
    // and verification UI, optionally triggering global notifications.
    private static let toDeviceEventTypes: Set<String> = [
        kMXMessageTypeKeyVerificationRequest,
        kMXEventTypeStringKeyVerificationStart
    ]
    
    private weak var session: MXSession?
    private let handler: MXCryptoVerificationHandler
    
    // We need to keep track of request / transaction objects by reference
    // because various flows / screens subscribe to updates via global notifications
    // posted through them
    private var activeRequests: [String: MXKeyVerificationRequestV2]
    private var activeTransactions: [String: MXKeyVerificationTransactionV2]
    private let resolver: MXKeyVerificationStateResolver
    
    private let log = MXNamedLog(name: "MXKeyVerificationManagerV2")
    
    init(
        session: MXSession,
        handler: MXCryptoVerificationHandler
    ) {
        self.session = session
        self.handler = handler
        self.activeRequests = [:]
        self.activeTransactions = [:]
        self.resolver = MXKeyVerificationStateResolver(myUserId: session.myUserId, aggregations: session.aggregations)
    }
    
    var pendingRequests: [MXKeyVerificationRequest] {
        return Array(activeRequests.values)
    }
    
    func transactions(_ complete: @escaping ([MXKeyVerificationTransaction]) -> Void) {
        complete(Array(activeTransactions.values))
    }
    
    func requestVerificationByToDevice(
        withUserId userId: String,
        deviceIds: [String]?,
        methods: [String],
        success: @escaping (MXKeyVerificationRequest) -> Void,
        failure: @escaping (Swift.Error) -> Void
    ) {
        log.debug("->")
        
        Task {
            do {
                let request = try await requestVerificationByToDevice(withUserId: userId, deviceIds: deviceIds, methods: methods)
                await MainActor.run {
                    log.debug("Request successfully sent")
                    success(request)
                }
            } catch {
                await MainActor.run {
                    log.error("Cannot request verification", context: error)
                    failure(error)
                }
            }
        }
    }
    
    func requestVerificationByDM(
        withUserId userId: String,
        roomId: String?,
        fallbackText: String,
        methods: [String],
        success: @escaping (MXKeyVerificationRequest) -> Void,
        failure: @escaping (Swift.Error) -> Void
    ) {
        log.debug("->")
        Task {
            do {
                let roomId = try await getOrCreateDMRoomId(userId: userId)
                let request = try await requestVerification(
                    userId: userId,
                    roomId: roomId,
                    methods: methods
                )
                await MainActor.run {
                    log.debug("Request successfully sent")
                    success(request)
                }
            } catch {
                await MainActor.run {
                    log.error("Cannot request verification", context: error)
                    failure(error)
                }
            }
        }
    }
    
    func beginKeyVerification(
        from request: MXKeyVerificationRequest,
        method: String,
        success: @escaping (MXKeyVerificationTransaction) -> Void,
        failure: @escaping (Swift.Error) -> Void
    ) {
        log.debug("Starting \(method) verification flow")
        
        Task {
            do {
                let transaction = try await startSasVerification(userId: request.otherUser, flowId: request.requestId, transport: request.transport)
                await MainActor.run {
                    log.debug("Created verification transaction")
                    success(transaction)
                }
            } catch {
                await MainActor.run {
                    log.error("Failed creating verification transaction", context: error)
                    failure(error)
                }
            }
        }
    }
    
    func keyVerification(
        fromKeyVerificationEvent event: MXEvent,
        roomId: String,
        success: @escaping (MXKeyVerification) -> Void,
        failure: @escaping (Swift.Error) -> Void
    ) -> MXHTTPOperation? {
        guard let flowId = event.relatesTo?.eventId ?? event.eventId else {
            log.failure("Unknown flow id")
            failure(Error.unknownFlowId)
            return nil
        }

        if let request = activeRequests[flowId] {
            log.debug("Using active request")
            
            let result = MXKeyVerification()
            result.request = request
            success(result)
        } else if let request = handler.verificationRequest(userId: event.sender, flowId: flowId) {
            log.debug("Adding pending request")
            
            let result = MXKeyVerification()
            result.request = addRequest(for: request, transport: .directMessage)
            success(result)

        } else {
            log.debug("Computing archived request")

            Task {
                do {
                    // If we do not have active verification anymore (managed by CryptoMachine), it means
                    // we have completed or cancelled request, where the state can be computed from
                    // aggregate events.
                    let result = MXKeyVerification()
                    result.state = try await resolver.verificationState(flowId: flowId, roomId: roomId)
                    await MainActor.run {
                        success(result)
                    }
                } catch {
                    await MainActor.run {
                        failure(error)
                    }
                }
            }
        }
        return nil
    }

    func qrCodeTransaction(withTransactionId transactionId: String) -> MXQRCodeTransaction? {
        if let transaction = activeTransactions[transactionId] as? MXQRCodeTransaction {
            return transaction
        }
        
        guard let request = activeRequests[transactionId] else {
            log.error("There is no pending verification request")
            return nil
        }
        
        do {
            log.debug("Starting new QR verification")
            let qr = try handler.startQrVerification(userId: request.otherUser, flowId: transactionId)
            return addQrTransaction(for: qr, transport: request.transport)
        } catch {
            // We may not be able to start QR verification flow (the other device cannot scan our code)
            // but we might be able to scan theirs, so creating an empty placeholder transaction for this case.
            log.debug("Adding placeholder QR verification")
            let qr = QrCode(
                otherUserId: request.otherUser,
                otherDeviceId: request.otherDevice ?? "",
                flowId: request.requestId,
                roomId: request.roomId,
                weStarted: request.isFromMyDevice,
                otherSideScanned: false,
                hasBeenConfirmed: false,
                reciprocated: false,
                isDone: false,
                isCancelled: false,
                cancelInfo: nil
            )
            return addQrTransaction(for: qr, transport: request.transport)
        }
    }
    
    func removeQRCodeTransaction(withTransactionId transactionId: String) {
        guard activeTransactions[transactionId] is MXQRCodeTransaction else {
            return
        }
        log.debug("Removed QR verification")
        activeTransactions[transactionId] = nil
    }
    
    // MARK: - Events
    
    @MainActor
    func handleDeviceEvent(_ event: MXEvent) {
        guard Self.toDeviceEventTypes.contains(event.type) else {
            updatePendingVerification()
            return
        }
        
        log.debug("->")
        
        guard
            let userId = event.sender,
            let flowId = event.content["transaction_id"] as? String
        else {
            log.error("Missing userId or flowId in event")
            return
        }
        
        switch event.type {
        case kMXMessageTypeKeyVerificationRequest:
            handleIncomingRequest(userId: userId, flowId: flowId, transport: .toDevice)
            
        case kMXEventTypeStringKeyVerificationStart:
            handleIncomingVerification(userId: userId, flowId: flowId, transport: .toDevice)
            
        default:
            log.failure("Event type should not be handled by key verification", context: event.type)
        }
        
        updatePendingVerification()
    }
    
    @MainActor
<<<<<<< HEAD
    func handleRoomEvent(_ event: MXEvent) {
        guard Self.dmEventTypes.contains(where: { $0.identifier == event.type }) else {
            return
        }
        
        log.debug("->")
=======
    func handleRoomEvent(_ event: MXEvent) -> String? {
        guard isRoomVerificationEvent(event) else {
            return nil
        }
>>>>>>> 03d3104c
        
        if !event.isEncrypted, let roomId = event.roomId {
            handler.receiveUnencryptedVerificationEvent(event: event, roomId: roomId)
            updatePendingVerification()
        }
        
        if event.type == kMXEventTypeStringRoomMessage && event.content?[kMXMessageTypeKey] as? String == kMXMessageTypeKeyVerificationRequest {
            handleIncomingRequest(userId: event.sender, flowId: event.eventId, transport: .directMessage)
            return event.sender
            
        } else if event.type == kMXEventTypeStringKeyVerificationStart, let flowId = event.relatesTo.eventId {
            handleIncomingVerification(userId: event.sender, flowId: flowId, transport: .directMessage)
<<<<<<< HEAD
=======
            return event.sender
        } else {
            return nil
>>>>>>> 03d3104c
        }
        
        updatePendingVerification()
    }
    
    // MARK: - Update
    
    @MainActor
    func updatePendingVerification() {
        if !activeRequests.isEmpty {
            log.debug("Processing \(activeRequests.count) pending requests")
        }

        for request in activeRequests.values {
            switch request.processUpdates() {
            case .noUpdates:
                break
            case .updated:
                NotificationCenter.default.post(name: .MXKeyVerificationRequestDidChange, object: request)
            case .removed:
                NotificationCenter.default.post(name: .MXKeyVerificationRequestDidChange, object: request)
                activeRequests[request.requestId] = nil
            }
        }

        if !activeTransactions.isEmpty {
            log.debug("Processing \(activeTransactions.count) pending transactions")
        }

        for transaction in activeTransactions.values {
            switch transaction.processUpdates() {
            case .noUpdates:
                break
            case .updated:
                NotificationCenter.default.post(name: .MXKeyVerificationTransactionDidChange, object: transaction)
            case .removed:
                NotificationCenter.default.post(name: .MXKeyVerificationTransactionDidChange, object: transaction)
                activeTransactions[transaction.transactionId] = nil
            }
        }
    }
    
    // MARK: - Verification requests
    
    func requestVerificationByToDevice(
        withUserId userId: String,
        deviceIds: [String]?,
        methods: [String]
    ) async throws -> MXKeyVerificationRequest {
        log.debug("->")
        
        if userId == session?.myUserId {
            log.debug("Self-verification")
            return try await requestSelfVerification(methods: methods)
        } else if let deviceId = deviceIds?.first {
            log.debug("Direct verification of another device")
            if let count = deviceIds?.count, count > 1 {
                log.error("Verifying more than one device at once is not supported")
            }
            return try await requestVerification(userId: userId, deviceId: deviceId, methods: methods)
        } else {
            throw Error.missingDeviceId
        }
    }
    
    private func requestVerification(userId: String, roomId: String, methods: [String]) async throws -> MXKeyVerificationRequest {
        log.debug("->")
        
        let request = try await handler.requestVerification(
            userId: userId,
            roomId: roomId,
            methods: methods
        )
        return addRequest(for: request, transport: .directMessage)
    }
    
    private func requestVerification(userId: String, deviceId: String, methods: [String]) async throws -> MXKeyVerificationRequest {
        log.debug("->")
        
        let request = try await handler.requestVerification(
            userId: userId,
            deviceId: deviceId,
            methods: methods
        )
        return addRequest(for: request, transport: .toDevice)
    }
    
    private func requestSelfVerification(methods: [String]) async throws -> MXKeyVerificationRequest {
        log.debug("->")

        let request = try await handler.requestSelfVerification(methods: methods)
        return addRequest(for: request, transport: .directMessage)
    }
    
    private func handleIncomingRequest(userId: String, flowId: String, transport: MXKeyVerificationTransport) {
        log.debug(flowId)
        
        guard activeRequests[flowId] == nil else {
            log.debug("Request already known, ignoring")
            return
        }
        
        guard let req = handler.verificationRequest(userId: userId, flowId: flowId) else {
            log.error("Verification request is not known", context: [
                "flow_id": flowId
            ])
            return
        }

        log.debug("Tracking new verification request")
        
        _ = addRequest(for: req, transport: transport, notify: true)
    }
    
    private func addRequest(
        for request: VerificationRequest,
        transport: MXKeyVerificationTransport,
        notify: Bool = false
    ) -> MXKeyVerificationRequestV2 {
        let request = MXKeyVerificationRequestV2(
            request: request,
            transport: transport,
            handler: handler
        )
        activeRequests[request.requestId] = request
        if notify {
            NotificationCenter.default.post(
                name: .MXKeyVerificationManagerNewRequest,
                object: self,
                userInfo: [
                    MXKeyVerificationManagerNotificationRequestKey: request
                ]
            )
            NotificationCenter.default.post(
                name: .MXKeyVerificationRequestDidChange,
                object: request
            )
        }
        return request
    }
    
    // MARK: - Verification transactions
    
    private func startSasVerification(userId: String, flowId: String, transport: MXKeyVerificationTransport) async throws -> MXKeyVerificationTransaction {
        log.debug("->")
        let sas = try await handler.startSasVerification(userId: userId, flowId: flowId)
        return addSasTransaction(for: sas, transport: transport)
    }
    
    private func handleIncomingVerification(userId: String, flowId: String, transport: MXKeyVerificationTransport) {
        log.debug(flowId)
        
        guard let verification = handler.verification(userId: userId, flowId: flowId) else {
            log.error("Verification is not known", context: [
                "flow_id": flowId
            ])
            return
        }

        switch verification {
        case .sasV1(let sas):
            log.debug("Tracking new SAS verification transaction")
<<<<<<< HEAD
            _ = addSasTransaction(for: sas, transport: transport, notify: true)
=======
            let transaction = addSasTransaction(for: sas, transport: transport, notify: true)
            if activeRequests[transaction.transactionId] != nil {
                log.debug("Auto-accepting transaction that matches a pending request")
                transaction.accept()
                Task {
                    await updatePendingVerification()
                }
            }
            
>>>>>>> 03d3104c
        case .qrCodeV1(let qrCode):
            if activeTransactions[flowId] is MXQRCodeTransaction {
                // This flow may happen if we have previously started a QR verification, but so has the other side,
                // and we scanned their code which now takes over the verification flow
                log.debug("Updating existing QR verification transaction")
                Task {
                    await updatePendingVerification()
                }
            } else {
                log.debug("Tracking new QR verification transaction")
                _ = addQrTransaction(for: qrCode, transport: transport)
            }
        }
    }
    
    private func addSasTransaction(
        for sas: Sas,
        transport: MXKeyVerificationTransport,
        notify: Bool = false
    ) -> MXSASTransactionV2 {
        let transaction = MXSASTransactionV2(
            sas: sas,
            transport: transport,
            handler: handler
        )
        activeTransactions[transaction.transactionId] = transaction
        if notify {
            NotificationCenter.default.post(
                name: .MXKeyVerificationManagerNewTransaction,
                object: self,
                userInfo: [
                    MXKeyVerificationManagerNotificationTransactionKey: transaction
                ]
            )
            NotificationCenter.default.post(
                name: .MXKeyVerificationTransactionDidChange,
                object: transaction
            )
        }
        return transaction
    }
    
    private func addQrTransaction(
        for qrCode: QrCode,
        transport: MXKeyVerificationTransport
    ) -> MXQRCodeTransactionV2 {
        let transaction = MXQRCodeTransactionV2(
            qrCode: qrCode,
            transport: transport,
            handler: handler
        )
        activeTransactions[transaction.transactionId] = transaction
        return transaction
    }
    
    // MARK: - Helpers
    
    private func getOrCreateDMRoomId(userId: String) async throws -> String {
        guard let session = session else {
            log.error("Session not available")
            throw MXSession.Error.missingRoom
        }
        let room = try await session.getOrCreateDirectJoinedRoom(with: userId)
        guard let roomId = room.roomId else {
            log.failure("Missing room id")
            throw MXSession.Error.missingRoom
        }
        return roomId
    }
<<<<<<< HEAD
=======
    
    private func isRoomVerificationEvent(_ event: MXEvent) -> Bool {
        // Filter incoming events by allowed list of event types
        guard Self.dmEventTypes.contains(where: { $0.identifier == event.type }) else {
            return false
        }
        
        // If it isn't a room message, it must be one of the direction verification events
        guard event.type == MXEventType.roomMessage.identifier else {
            return true
        }
        
        // If the event does not have a message type, it cannot be accepted
        guard let messageType = event.content[kMXMessageTypeKey] as? String else {
            return false
        }
        
        // Only requests are wrapped inside `m.room.message` types
        return messageType == kMXMessageTypeKeyVerificationRequest
    }
>>>>>>> 03d3104c
}

#endif<|MERGE_RESOLUTION|>--- conflicted
+++ resolved
@@ -291,19 +291,10 @@
     }
     
     @MainActor
-<<<<<<< HEAD
-    func handleRoomEvent(_ event: MXEvent) {
-        guard Self.dmEventTypes.contains(where: { $0.identifier == event.type }) else {
-            return
-        }
-        
-        log.debug("->")
-=======
     func handleRoomEvent(_ event: MXEvent) -> String? {
         guard isRoomVerificationEvent(event) else {
             return nil
         }
->>>>>>> 03d3104c
         
         if !event.isEncrypted, let roomId = event.roomId {
             handler.receiveUnencryptedVerificationEvent(event: event, roomId: roomId)
@@ -316,15 +307,10 @@
             
         } else if event.type == kMXEventTypeStringKeyVerificationStart, let flowId = event.relatesTo.eventId {
             handleIncomingVerification(userId: event.sender, flowId: flowId, transport: .directMessage)
-<<<<<<< HEAD
-=======
             return event.sender
         } else {
             return nil
->>>>>>> 03d3104c
-        }
-        
-        updatePendingVerification()
+        }
     }
     
     // MARK: - Update
@@ -484,9 +470,6 @@
         switch verification {
         case .sasV1(let sas):
             log.debug("Tracking new SAS verification transaction")
-<<<<<<< HEAD
-            _ = addSasTransaction(for: sas, transport: transport, notify: true)
-=======
             let transaction = addSasTransaction(for: sas, transport: transport, notify: true)
             if activeRequests[transaction.transactionId] != nil {
                 log.debug("Auto-accepting transaction that matches a pending request")
@@ -496,7 +479,6 @@
                 }
             }
             
->>>>>>> 03d3104c
         case .qrCodeV1(let qrCode):
             if activeTransactions[flowId] is MXQRCodeTransaction {
                 // This flow may happen if we have previously started a QR verification, but so has the other side,
@@ -566,8 +548,6 @@
         }
         return roomId
     }
-<<<<<<< HEAD
-=======
     
     private func isRoomVerificationEvent(_ event: MXEvent) -> Bool {
         // Filter incoming events by allowed list of event types
@@ -588,7 +568,6 @@
         // Only requests are wrapped inside `m.room.message` types
         return messageType == kMXMessageTypeKeyVerificationRequest
     }
->>>>>>> 03d3104c
 }
 
 #endif