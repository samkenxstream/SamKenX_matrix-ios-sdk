--- conflicted
+++ resolved
@@ -69,18 +69,11 @@
     private let cryptoQueue: DispatchQueue
     private let legacyStore: MXCryptoStore
     private let machine: MXCryptoMachine
-<<<<<<< HEAD
-=======
     private let roomEventDecryptor: MXRoomEventDecrypting
->>>>>>> 03d3104c
     private let deviceInfoSource: MXDeviceInfoSource
     private let trustLevelSource: MXTrustLevelSource
     private let backupEngine: MXCryptoKeyBackupEngine?
     private let keyVerification: MXKeyVerificationManagerV2
-<<<<<<< HEAD
-    private var undecryptableEvents = [String: MXEvent]()
-=======
->>>>>>> 03d3104c
     private var roomEventObserver: Any?
     private let log = MXNamedLog(name: "MXCryptoV2")
     
@@ -150,11 +143,7 @@
         )
         
         if MXSDKOptions.sharedInstance().enableKeyBackupWhenStartingMXCrypto {
-<<<<<<< HEAD
-            let engine = MXCryptoKeyBackupEngine(backup: machine)
-=======
             let engine = MXCryptoKeyBackupEngine(backup: machine, roomEventDecryptor: roomEventDecryptor)
->>>>>>> 03d3104c
             backupEngine = engine
             backup = MXKeyBackup(
                 engine: engine,
@@ -195,21 +184,8 @@
         )
         
         log.debug("Initialized Crypto module")
-<<<<<<< HEAD
-        
-        super.init()
-        
-        listenToRoomEvents(in: session)
-    }
-    
-    deinit {
-        session?.removeListener(roomEventObserver)
-    }
-    
-=======
-    }
-    
->>>>>>> 03d3104c
+    }
+    
     // MARK: - Crypto start / close
     
     func start(
@@ -217,18 +193,6 @@
         failure: ((Swift.Error) -> Void)?
     ) {
         log.debug("->")
-<<<<<<< HEAD
-        // CryptoV2 will start immediately and finish configuring afterwards,
-        // because it is dependent on the sync loop being active
-        onComplete?()
-        
-        machine.onInitialKeysUpload { [weak self] in
-            guard let self = self else { return }
-            
-            self.crossSigning.refreshState(success: nil)
-            self.backup?.checkAndStart()
-            self.log.debug("Crypto has fully started")
-=======
         Task {
             do {
                 try await machine.start()
@@ -246,20 +210,15 @@
                     failure?(error)
                 }
             }
->>>>>>> 03d3104c
         }
     }
     
     public func close(_ deleteStore: Bool) {
         log.debug("->")
-<<<<<<< HEAD
-        undecryptableEvents = [:]
-=======
         session?.removeListener(roomEventObserver)
         Task {
             await roomEventDecryptor.resetUndecryptedEvents()
         }
->>>>>>> 03d3104c
         
         if deleteStore {
             if let credentials = session?.credentials {
@@ -277,7 +236,6 @@
     }
     
     // MARK: - Event Encryption
-<<<<<<< HEAD
     
     public func isRoomEncrypted(_ roomId: String) -> Bool {
         guard let summary = session?.room(withRoomId: roomId)?.summary else {
@@ -289,19 +247,6 @@
         return summary.isEncrypted
     }
     
-=======
-    
-    public func isRoomEncrypted(_ roomId: String) -> Bool {
-        guard let summary = session?.room(withRoomId: roomId)?.summary else {
-            log.error("Missing room")
-            return false
-        }
-        // State of room encryption is not yet implemented in `MatrixSDKCrypto`
-        // Will be moved to `MatrixSDKCrypto` eventually
-        return summary.isEncrypted
-    }
-    
->>>>>>> 03d3104c
     func encryptEventContent(
         _ eventContent: [AnyHashable: Any],
         withType eventType: String,
@@ -309,18 +254,12 @@
         success: (([AnyHashable: Any], String) -> Void)?,
         failure: ((Swift.Error) -> Void)?
     ) -> MXHTTPOperation? {
-<<<<<<< HEAD
-        let startDate = Date()
-        log.debug("Encrypting content of type `\(eventType)`")
-        
-=======
         log.debug("Encrypting content of type `\(eventType)`")
         
         let startDate = Date()
         let stopTracking =  MXSDKOptions.sharedInstance().analyticsDelegate?
             .startDurationTracking(forName: "MXCryptoV2", operation: "encryptEventContent")
         
->>>>>>> 03d3104c
         guard let roomId = room.roomId else {
             log.failure("Missing room id")
             failure?(Error.missingRoom)
@@ -338,20 +277,9 @@
                 let users = try await getRoomUserIds(for: room)
                 let settings = try encryptionSettings(for: room)
                 try await machine.shareRoomKeysIfNecessary(
-<<<<<<< HEAD
                     roomId: roomId,
                     users: users,
                     settings: settings
-                )
-                let result = try machine.encryptRoomEvent(
-                    content: eventContent,
-                    roomId: roomId,
-                    eventType: eventType
-=======
-                    roomId: roomId,
-                    users: users,
-                    settings: settings
->>>>>>> 03d3104c
                 )
                 let result = try machine.encryptRoomEvent(
                     content: eventContent,
@@ -363,9 +291,6 @@
                 let duration = Date().timeIntervalSince(startDate) * 1000
                 log.debug("Encrypted in \(duration) ms")
                 
-                let duration = Date().timeIntervalSince(startDate) * 1000
-                log.debug("Encrypted in \(duration) ms")
-                
                 await MainActor.run {
                     success?(result, kMXEventTypeStringRoomEncrypted)
                 }
@@ -384,12 +309,6 @@
         inTimeline timeline: String?,
         onComplete: (([MXEventDecryptionResult]) -> Void)?
     ) {
-<<<<<<< HEAD
-        log.debug("->")
-        onComplete?(
-            events.map(decrypt(event:))
-        )
-=======
         guard session?.isEventStreamInitialised == true else {
             log.debug("Ignoring \(events.count) encrypted event(s) during initial sync in timeline \(timeline ?? "") (we most likely do not have the keys yet)")
             let results = events.map { _ in MXEventDecryptionResult() }
@@ -404,7 +323,6 @@
                 onComplete?(results)
             }
         }
->>>>>>> 03d3104c
     }
     
     func ensureEncryption(
@@ -449,11 +367,7 @@
             let userId = event.sender,
             let deviceId = event.wireContent["device_id"] as? String
         else {
-<<<<<<< HEAD
-            log.failure("Missing user id or device id")
-=======
             log.error("Missing user id or device id")
->>>>>>> 03d3104c
             return nil;
         }
         return device(withDeviceId: deviceId, ofUser: userId)
@@ -471,23 +385,6 @@
     // MARK: - Sync
     
     func handle(_ syncResponse: MXSyncResponse, onComplete: @escaping () -> Void) {
-<<<<<<< HEAD
-        let uuid = UUID().uuidString
-        let toDeviceCount = syncResponse.toDevice?.events.count ?? 0
-        
-        log.debug("Handling new sync response \(uuid), \(toDeviceCount) to-device events")
-        
-        Task {
-            do {
-                let senders = syncResponse
-                    .toDevice?
-                    .events
-                    .compactMap { $0.sender }
-                    .filter { $0 != machine.userId } ?? []
-                
-                try await machine.updateTrackedUsers(users: senders)
-                try await handle(syncResponse: syncResponse)
-=======
         let toDeviceCount = syncResponse.toDevice?.events.count ?? 0
         
         MXLog.debug("[MXCryptoV2] --------------------------------")
@@ -502,52 +399,24 @@
                     unusedFallbackKeys: syncResponse.unusedFallbackKeys
                 )
                 await handle(toDeviceEvents: toDevice.events)
->>>>>>> 03d3104c
                 try await machine.processOutgoingRequests()
             } catch {
                 log.error("Cannot handle sync", context: error)
             }
             
-<<<<<<< HEAD
-            log.debug("Completing sync response \(uuid)")
-=======
             log.debug("Completing sync response")
             MXLog.debug("[MXCryptoV2] --------------------------------")
->>>>>>> 03d3104c
             await MainActor.run {
                 onComplete()
             }
         }
     }
     
-<<<<<<< HEAD
-    @MainActor
-    private func handle(syncResponse: MXSyncResponse) async throws {
-        let toDevice = try machine.handleSyncResponse(
-            toDevice: syncResponse.toDevice,
-            deviceLists: syncResponse.deviceLists,
-            deviceOneTimeKeysCounts: syncResponse.deviceOneTimeKeysCount ?? [:],
-            unusedFallbackKeys: syncResponse.unusedFallbackKeys
-        )
-        
-=======
     private func handle(toDeviceEvents: [MXEvent]) async {
->>>>>>> 03d3104c
         // Some of the to-device events processed by the machine require further updates
         // on the client side, not currently exposed through any convenient api.
         // These include new key verification events, or receiving backup key
         // which allows downloading room keys from backup.
-<<<<<<< HEAD
-        for event in toDevice.events {
-            keyVerification.handleDeviceEvent(event)
-            restoreBackupIfPossible(event: event)
-        }
-        
-        backup?.maybeSend()
-        
-        if !toDevice.events.isEmpty {
-            retryUndecryptableEvents()
-=======
         for event in toDeviceEvents {
             await keyVerification.handleDeviceEvent(event)
             restoreBackupIfPossible(event: event)
@@ -556,7 +425,6 @@
         
         if backupEngine?.enabled == true && backupEngine?.hasKeysToBackup() == true {
             backup?.maybeSend()
->>>>>>> 03d3104c
         }
     }
     
@@ -679,11 +547,7 @@
         
         Task {
             do {
-<<<<<<< HEAD
-                try await machine.updateTrackedUsers(users: userIds)
-=======
                 try await machine.downloadKeys(users: userIds)
->>>>>>> 03d3104c
                 
                 log.debug("Downloaded keys")
                 await MainActor.run {
@@ -726,11 +590,7 @@
             return
         }
         
-<<<<<<< HEAD
-        Task.detached { [weak self] in
-=======
         Task(priority: .medium) { [weak self] in
->>>>>>> 03d3104c
             guard let self = self else { return }
             
             do {
@@ -762,33 +622,17 @@
             return
         }
         
-<<<<<<< HEAD
-        Task.detached { [weak self] in
-            guard let self = self else { return }
-            
-            do {
-                let result = try engine.importRoomKeys(keyFile, passphrase: password)
-                
-                await MainActor.run {
-                    self.retryUndecryptableEvents()
-                    self.log.debug("Imported room keys")
-=======
         Task(priority: .medium) {
             do {
                 let result = try await engine.importRoomKeys(keyFile, passphrase: password)
                 
                 await MainActor.run {
                     log.debug("Imported room keys")
->>>>>>> 03d3104c
                     success?(UInt(result.total), UInt(result.imported))
                 }
             } catch {
                 await MainActor.run {
-<<<<<<< HEAD
-                    self.log.error("Failed importing room keys", context: error)
-=======
                     log.error("Failed importing room keys", context: error)
->>>>>>> 03d3104c
                     failure?(error)
                 }
             }
@@ -796,19 +640,6 @@
     }
     
     // MARK: - Key sharing
-<<<<<<< HEAD
-    
-    public func reRequestRoomKey(for event: MXEvent) {
-        log.debug("->")
-
-        undecryptableEvents[event.eventId] = event
-        Task {
-            do {
-                try await machine.requestRoomKey(event: event)
-                await MainActor.run {
-                    retryUndecryptableEvents()
-                    log.debug("Recieved room keys and re-decrypted event")
-=======
     
     public func reRequestRoomKey(for event: MXEvent) {
         log.debug("->")
@@ -860,59 +691,9 @@
                         try await self.machine.downloadKeys(users: [userId])
                     }
                     try await self.machine.processOutgoingRequests()
->>>>>>> 03d3104c
-                }
-            }
-        }
-    }
-    
-<<<<<<< HEAD
-    // MARK: - Crypto settings
-    
-    public var globalBlacklistUnverifiedDevices: Bool {
-        get {
-            return legacyStore.globalBlacklistUnverifiedDevices
-        }
-        set {
-            legacyStore.globalBlacklistUnverifiedDevices = newValue
-        }
-    }
-    
-    public func isBlacklistUnverifiedDevices(inRoom roomId: String) -> Bool {
-        return legacyStore.blacklistUnverifiedDevices(inRoom: roomId)
-    }
-    
-    public func setBlacklistUnverifiedDevicesInRoom(_ roomId: String, blacklist: Bool) {
-        legacyStore.storeBlacklistUnverifiedDevices(inRoom: roomId, blacklist: blacklist)
-    }
-    
-    // MARK: - Private
-    
-    private func listenToRoomEvents(in session: MXSession) {
-        roomEventObserver = session.listenToEvents(Array(MXKeyVerificationManagerV2.dmEventTypes)) { [weak self] event, direction, _ in
-            guard let self = self else { return }
-            
-            if direction == .forwards && event.sender != session.myUserId {
-                Task {
-                    try await self.machine.updateTrackedUsers(users: [event.sender])
-                    await self.keyVerification.handleRoomEvent(event)
-                    try await self.machine.processOutgoingRequests()
-                }
-            }
-        }
-    }
-    
-    private func decrypt(event: MXEvent) -> MXEventDecryptionResult {
-        guard event.isEncrypted && event.content?["algorithm"] as? String == kMXCryptoMegolmAlgorithm else {
-            log.debug("Ignoring non-room event")
-            return MXEventDecryptionResult()
-        }
-        
-        let result = machine.decryptRoomEvent(event)
-        if result.clearEvent == nil {
-            undecryptableEvents[event.eventId] = event
-        }
-        return result
+                }
+            }
+        }
     }
     
     private func restoreBackupIfPossible(event: MXEvent) {
@@ -940,16 +721,6 @@
         log.debug("Restoring room keys")
         backup?.restore(usingPrivateKeyKeyBackup: backupVersion, room: nil, session: nil) { [weak self] total, imported in
             self?.log.debug("Restored \(imported) out of \(total) room keys")
-        }
-    }
-    
-    private func retryUndecryptableEvents() {
-        for (eventId, event) in undecryptableEvents {
-            let result = decrypt(event: event)
-            if result.clearEvent != nil {
-                event.setClearData(result)
-                undecryptableEvents[eventId] = nil
-            }
         }
     }
     
@@ -1006,89 +777,6 @@
         case invalidVisibility
     }
     
-=======
-    private func restoreBackupIfPossible(event: MXEvent) {
-        guard
-            event.type == kMXEventTypeStringSecretSend
-            && event.content?["name"] as? NSString == MXSecretId.keyBackup.takeUnretainedValue(),
-            let secret = MXSecretShareSend(fromJSON: event.content)?.secret
-        else {
-            return
-        }
-        
-        log.debug("Restoring backup after receiving backup key")
-        
-        guard
-            let backupVersion = backup?.keyBackupVersion,
-            let version = backupVersion.version else
-        {
-            log.error("There is not backup version to restore")
-            return
-        }
-        
-        let data = MXBase64Tools.data(fromBase64: secret)
-        backupEngine?.savePrivateKey(data, version: version)
-        
-        log.debug("Restoring room keys")
-        backup?.restore(usingPrivateKeyKeyBackup: backupVersion, room: nil, session: nil) { [weak self] total, imported in
-            self?.log.debug("Restored \(imported) out of \(total) room keys")
-        }
-    }
-    
-    private func getRoomUserIds(for room: MXRoom) async throws -> [String] {
-        return try await room.members()?.members
-            .compactMap(\.userId)
-            .filter { $0 != machine.userId } ?? []
-    }
-    
-    private func crossSigningInfo(userIds: [String]) -> [String: MXCrossSigningInfo] {
-        return userIds
-            .compactMap(crossSigning.crossSigningKeys(forUser:))
-            .reduce(into: [String: MXCrossSigningInfo] ()) { dict, info in
-                return dict[info.userId] = info
-            }
-    }
-    
-    private func encryptionSettings(for room: MXRoom) throws -> EncryptionSettings {
-        guard let roomId = room.roomId else {
-            throw Error.missingRoom
-        }
-        
-        let historyVisibility = try HistoryVisibility(identifier: room.summary.historyVisibility)
-        return .init(
-            algorithm: .megolmV1AesSha2,
-            rotationPeriod: UInt64(Self.keyRotationPeriodSec),
-            rotationPeriodMsgs: UInt64(Self.keyRotationPeriodMsgs),
-            historyVisibility: historyVisibility,
-            onlyAllowTrustedDevices: globalBlacklistUnverifiedDevices || isBlacklistUnverifiedDevices(inRoom: roomId)
-        )
-    }
-}
-
-private extension MXDeviceVerification {
-    var localTrust: LocalTrust {
-        switch self {
-        case .unverified:
-            return .unset
-        case .verified:
-            return .verified
-        case .blocked:
-            return .blackListed
-        case .unknown:
-            return .unset
-        @unknown default:
-            MXNamedLog(name: "MXDeviceVerification").failure("Unknown device verification", context: self)
-            return .unset
-        }
-    }
-}
-
-private extension HistoryVisibility {
-    enum Error: Swift.Error {
-        case invalidVisibility
-    }
-    
->>>>>>> 03d3104c
     init(identifier: String) throws {
         guard let visibility = MXRoomHistoryVisibility(identifier: identifier) else {
             throw Error.invalidVisibility
