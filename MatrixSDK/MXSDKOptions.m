/*
 Copyright 2015 OpenMarket Ltd
 Copyright 2017 Vector Creations Ltd
 Copyright 2020 The Matrix.org Foundation C.I.C
 
 Licensed under the Apache License, Version 2.0 (the "License");
 you may not use this file except in compliance with the License.
 You may obtain a copy of the License at
 
 http://www.apache.org/licenses/LICENSE-2.0
 
 Unless required by applicable law or agreed to in writing, software
 distributed under the License is distributed on an "AS IS" BASIS,
 WITHOUT WARRANTIES OR CONDITIONS OF ANY KIND, either express or implied.
 See the License for the specific language governing permissions and
 limitations under the License.
 */

#import "MXSDKOptions.h"

#import "MXBaseProfiler.h"
#import "MatrixSDKSwiftHeader.h"

static MXSDKOptions *sharedOnceInstance = nil;

@implementation MXSDKOptions

+ (MXSDKOptions *)sharedInstance
{
    static dispatch_once_t onceToken;
    dispatch_once(&onceToken, ^{ sharedOnceInstance = [[self alloc] init]; });
    return sharedOnceInstance;
}

#pragma mark - Initializations -

- (instancetype)init
{
    self = [super init];
    if (self)
    {
        _profiler = [MXBaseProfiler new];
        _disableIdenticonUseForUserAvatar = NO;
        _enableCryptoWhenStartingMXSession = NO;
        _enableKeyBackupWhenStartingMXCrypto = YES;
        _mediaCacheAppVersion = 0;
        _videoConversionPresetName = AVAssetExportPreset1920x1080;
        _applicationGroupIdentifier = nil;
        _HTTPAdditionalHeaders = @{};
        _autoAcceptRoomInvites = NO;
        _callTransferType = MXCallTransferTypeBridged;
        self.roomListDataManagerClass = [MXCoreDataRoomListDataManager class];
        _clientPermalinkBaseUrl = nil;
        _authEnableRefreshTokens = NO;
        _enableThreads = NO;
        _enableRoomSharedHistoryOnInvite = NO;
        
        #if DEBUG
        _enableCryptoV2 = NO;
        #endif
        
<<<<<<< HEAD
        // The value is set randomly between YES / NO to perform a very basic A/B test
        // measured by `analytics` (if set and enabled)
        _enableGroupSessionCache = arc4random_uniform(2) == 1;
=======
        _enableSymmetricBackup = NO;
>>>>>>> 49a7cc20
    }
    
    return self;
}

- (void)setRoomListDataManagerClass:(Class)roomListDataManagerClass
{
    // Sanity check
    NSAssert([roomListDataManagerClass conformsToProtocol:@protocol(MXRoomListDataManager)], @"MXSDKOptions only manages room list data manager class that conforms to MXRoomListDataManager protocol");
    
    _roomListDataManagerClass = roomListDataManagerClass;
}

@end<|MERGE_RESOLUTION|>--- conflicted
+++ resolved
@@ -59,13 +59,11 @@
         _enableCryptoV2 = NO;
         #endif
         
-<<<<<<< HEAD
         // The value is set randomly between YES / NO to perform a very basic A/B test
         // measured by `analytics` (if set and enabled)
         _enableGroupSessionCache = arc4random_uniform(2) == 1;
-=======
+
         _enableSymmetricBackup = NO;
->>>>>>> 49a7cc20
     }
     
     return self;
