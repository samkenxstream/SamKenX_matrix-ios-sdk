--- conflicted
+++ resolved
@@ -27,17 +27,12 @@
 #import "MXFileStore.h"
 
 
-<<<<<<< HEAD
 #pragma mark - Constants definitions
 
-const NSString *MatrixSDKVersion = @"0.3.1";
-NSString *const MXSessionStateDidChangeNotification = @"MXSessionStateDidChangeNotification";
-=======
 /**
  The Matrix iOS SDK version.
  */
 const NSString *MatrixSDKVersion = @"0.3.2";
->>>>>>> 2055c4dd
 
 /**
  Default timeouts used by the events streams.
